--- conflicted
+++ resolved
@@ -236,7 +236,6 @@
     }
   };
 
-<<<<<<< HEAD
   const [downloadingAllDocuments, setDownloadingAllDocuments] = useState(false);
   const [reprocessingDocuments, setReprocessingDocuments] = useState(false);
   const [showReprocessModal, setShowReprocessModal] = useState(false);
@@ -292,8 +291,6 @@
     }
   };
 
-=======
->>>>>>> 002dce52
   const reprocessAllDocuments = async () => {
     if (!user) return;
 
@@ -1039,7 +1036,6 @@
                 <h3 className="text-lg font-semibold">Documents ({user.documents?.length || 0})</h3>
               </div>
               {user.documents && user.documents.length > 0 && (
-<<<<<<< HEAD
                 <div className="flex items-center gap-2">
                   <button
                     onClick={downloadAllDocuments}
@@ -1087,28 +1083,6 @@
                     )}
                   </button>
                 </div>
-=======
-                <button
-                  onClick={() => setShowReprocessModal(true)}
-                  disabled={reprocessingDocuments}
-                  className="inline-flex items-center px-4 py-2 text-sm font-medium rounded-md border bg-orange-50 text-orange-700 border-orange-400 hover:bg-orange-100 transition-colors disabled:opacity-50 disabled:cursor-not-allowed"
-                >
-                  {reprocessingDocuments ? (
-                    <>
-                      <svg className="animate-spin -ml-1 mr-2 h-4 w-4 text-orange-700" xmlns="http://www.w3.org/2000/svg" fill="none" viewBox="0 0 24 24">
-                        <circle className="opacity-25" cx="12" cy="12" r="10" stroke="currentColor" strokeWidth="4"></circle>
-                        <path className="opacity-75" fill="currentColor" d="M4 12a8 8 0 018-8V0C5.373 0 0 5.373 0 12h4zm2 5.291A7.962 7.962 0 014 12H0c0 3.042 1.135 5.824 3 7.938l3-2.647z"></path>
-                      </svg>
-                      Processing...
-                    </>
-                  ) : (
-                    <>
-                      <ArrowUturnLeftIcon className="w-4 h-4 mr-2" />
-                      Alle neu verarbeiten
-                    </>
-                  )}
-                </button>
->>>>>>> 002dce52
               )}
             </div>
             <div className="space-y-3 max-h-96 overflow-y-auto">
@@ -1928,13 +1902,8 @@
               <div className="flex items-center space-x-3">
                 <ExclamationTriangleIcon className="w-10 h-10" />
                 <div>
-<<<<<<< HEAD
                   <h2 className="text-2xl font-bold">Re-Process All Documents - Destructive Action</h2>
                   <p className="text-orange-100 text-sm mt-1">This will delete all current AI processing results</p>
-=======
-                  <h2 className="text-2xl font-bold">Re-Process All Documents</h2>
-                  <p className="text-orange-100 text-sm mt-1">This will re-analyze all documents with AI</p>
->>>>>>> 002dce52
                 </div>
               </div>
             </div>
@@ -1948,7 +1917,6 @@
                 <div className="text-yellow-800">
                   <p className="font-semibold mb-1">User: {user.firstName} {user.lastName}</p>
                   <p className="font-semibold mb-1">Documents: {user.documents?.length || 0}</p>
-<<<<<<< HEAD
                   <p className="font-semibold">Aktenzeichen: {user.aktenzeichen}</p>
                 </div>
               </div>
@@ -1972,36 +1940,10 @@
                   <li className="flex items-start">
                     <span className="mr-2">♻️</span>
                     <span><strong>Document classifications</strong> (creditor vs. non-creditor)</span>
-=======
-                  <p className="font-semibold">This will trigger AI re-analysis for all documents</p>
-                </div>
-              </div>
-
-              {/* What will be DELETED/RE-CREATED */}
-              <div className="bg-orange-50 border-2 border-orange-300 rounded-lg p-4">
-                <h3 className="font-bold text-orange-900 text-lg mb-3">What will be DELETED and RE-CREATED:</h3>
-                <ul className="space-y-2 text-orange-800">
-                  <li className="flex items-start">
-                    <span className="mr-2">🔄</span>
-                    <span><strong>AI-extracted data</strong> from all documents will be re-analyzed</span>
-                  </li>
-                  <li className="flex items-start">
-                    <span className="mr-2">🏢</span>
-                    <span><strong>Creditor list</strong> will be regenerated from re-processed documents</span>
-                  </li>
-                  <li className="flex items-start">
-                    <span className="mr-2">📊</span>
-                    <span><strong>Document classifications</strong> and confidence scores will be recalculated</span>
-                  </li>
-                  <li className="flex items-start">
-                    <span className="mr-2">💰</span>
-                    <span><strong>Extracted amounts</strong> and financial data will be re-extracted</span>
->>>>>>> 002dce52
                   </li>
                 </ul>
               </div>
 
-<<<<<<< HEAD
               {/* What will be preserved */}
               <div className="bg-green-50 border-2 border-green-300 rounded-lg p-4">
                 <h3 className="font-bold text-green-900 text-lg mb-3">✅ PRESERVED (will NOT be changed):</h3>
@@ -2021,31 +1963,6 @@
                   <li className="flex items-start">
                     <span className="mr-2">✓</span>
                     <span><strong>Workflow status</strong> and history</span>
-=======
-              {/* What will be PRESERVED */}
-              <div className="bg-green-50 border-2 border-green-300 rounded-lg p-4">
-                <h3 className="font-bold text-green-900 text-lg mb-3">What will be PRESERVED:</h3>
-                <ul className="space-y-2 text-green-800">
-                  <li className="flex items-start">
-                    <span className="mr-2">✅</span>
-                    <span><strong>Original document files</strong> will remain unchanged</span>
-                  </li>
-                  <li className="flex items-start">
-                    <span className="mr-2">✅</span>
-                    <span><strong>User account</strong> and login credentials</span>
-                  </li>
-                  <li className="flex items-start">
-                    <span className="mr-2">✅</span>
-                    <span><strong>Upload dates</strong> and document metadata</span>
-                  </li>
-                  <li className="flex items-start">
-                    <span className="mr-2">✅</span>
-                    <span><strong>Financial data</strong> entered by user or admin</span>
-                  </li>
-                  <li className="flex items-start">
-                    <span className="mr-2">✅</span>
-                    <span><strong>Workflow status</strong> and case progression</span>
->>>>>>> 002dce52
                   </li>
                 </ul>
               </div>
@@ -2053,12 +1970,7 @@
               {/* Confirmation Input */}
               <div>
                 <label className="block text-sm font-bold text-gray-900 mb-2">
-<<<<<<< HEAD
                   To confirm, type "REPROCESS" in the box below:
-=======
-                  To confirm re-processing, type exactly:
-                  <span className="text-orange-600 ml-2">REPROCESS</span>
->>>>>>> 002dce52
                 </label>
                 <input
                   type="text"
@@ -2089,16 +2001,8 @@
                 >
                   {reprocessingDocuments ? (
                     <>
-<<<<<<< HEAD
                       <div className="animate-spin rounded-full h-5 w-5 border-b-2 border-white mr-2"></div>
                       Processing...
-=======
-                      <svg className="animate-spin -ml-1 mr-2 h-5 w-5 text-white" xmlns="http://www.w3.org/2000/svg" fill="none" viewBox="0 0 24 24">
-                        <circle className="opacity-25" cx="12" cy="12" r="10" stroke="currentColor" strokeWidth="4"></circle>
-                        <path className="opacity-75" fill="currentColor" d="M4 12a8 8 0 018-8V0C5.373 0 0 5.373 0 12h4zm2 5.291A7.962 7.962 0 014 12H0c0 3.042 1.135 5.824 3 7.938l3-2.647z"></path>
-                      </svg>
-                      Re-Processing...
->>>>>>> 002dce52
                     </>
                   ) : (
                     <>
@@ -2108,13 +2012,10 @@
                   )}
                 </button>
               </div>
-<<<<<<< HEAD
 
               <p className="text-xs text-gray-500 text-center">
                 This action will be logged in the audit trail. Original files and metadata will be preserved.
               </p>
-=======
->>>>>>> 002dce52
             </div>
           </div>
         </div>
