import React, { useState, useRef } from 'react';
import { CloudArrowUpIcon, DocumentIcon, XMarkIcon, CheckCircleIcon } from '@heroicons/react/24/outline';
import { API_BASE_URL } from '../config/api';

interface Client {
  id?: string;
  aktenzeichen?: string;
  _id?: string;
}

interface CreditorUploadComponentProps {
  client: Client | null;
  onUploadComplete: (documents: any[]) => void;
  showingCreditorConfirmation: boolean;
  documents: any[];
  previewFile: {
    loading?: boolean;
    url?: string;
    name?: string;
    type?: string;
  } | null;
  setPreviewFile: React.Dispatch<
    React.SetStateAction<{
      loading?: boolean;
      url?: string;
      name?: string;
      type?: string;
    } | null>
  >;
}

interface UploadedFile {
  file: File;
  id: string;
  progress: number;
  status: 'uploading' | 'completed' | 'error';
}

const CreditorUploadComponent: React.FC<CreditorUploadComponentProps> = ({
  client,
  onUploadComplete,
  showingCreditorConfirmation,
  documents,
  previewFile,
  setPreviewFile,
}) => {
  const [uploadedFiles, setUploadedFiles] = useState<UploadedFile[]>([]);
  const [isDragOver, setIsDragOver] = useState(false);
  const [successMessage, setSuccessMessage] = useState<string>('');
  const fileInputRef = useRef<HTMLInputElement>(null);
  const [loadingPreview, setLoadingPreview] = useState(false);

  const validateFile = (file: File): string | null => {
    // Check file size (10MB limit)
    const maxSize = 10 * 1024 * 1024; // 10MB
    if (file.size > maxSize) {
      return `Datei "${file.name}" ist zu groß. Maximum: 10MB`;
    }

    // Check file type
    const allowedTypes = [
      'application/pdf',
      'image/jpeg',
      'image/jpg',
      'image/png',
      'application/msword',
      'application/vnd.openxmlformats-officedocument.wordprocessingml.document'
    ];

    if (!allowedTypes.includes(file.type)) {
      return `Dateityp "${file.type}" wird nicht unterstützt. Erlaubte Formate: PDF, JPG, PNG, DOC, DOCX`;
    }

    // Check filename
    if (!/^[a-zA-Z0-9\s\-_\.\(\)]+$/i.test(file.name)) {
      return `Ungültiger Dateiname: "${file.name}". Nur Buchstaben, Zahlen und einfache Sonderzeichen erlaubt.`;
    }

    return null; // File is valid
  };

  const handleFileSelect = (files: FileList | null) => {
    if (!files) return;

    const validFiles: File[] = [];
    const errors: string[] = [];

    // Validate each file
    Array.from(files).forEach(file => {
      const error = validateFile(file);
      if (error) {
        errors.push(error);
      } else {
        validFiles.push(file);
      }
    });

    // Show validation errors
    if (errors.length > 0) {
      alert('Upload-Fehler:\n\n' + errors.join('\n'));
    }

    // Only upload valid files
    if (validFiles.length > 0) {
      const newFiles: UploadedFile[] = validFiles.map(file => ({
        file,
        id: Math.random().toString(36).substr(2, 9),
        progress: 0,
        status: 'uploading' as const
      }));

      setUploadedFiles(prev => [...prev, ...newFiles]);

      // Upload files to server
      newFiles.forEach(uploadedFile => {
        uploadFile(uploadedFile);
      });
    }
  };

  const uploadFile = async (uploadedFile: UploadedFile) => {
    const formData = new FormData();
    formData.append('documents', uploadedFile.file);

    // Debug: Log client information
    console.log('Upload: Client Object:', client);
    console.log('Upload: Client ID:', client?.id);
    console.log('Upload: Client Aktenzeichen:', client?.aktenzeichen);
    console.log('Upload: Client _id:', client?._id);

    // Show debug info to user temporarily
    if (!client?.id && !client?.aktenzeichen && !client?._id) {
      alert('Debug: Kein Client-Objekt verfügbar! Client: ' + JSON.stringify(client));
    }

    try {
      const xhr = new XMLHttpRequest();

      // Track upload progress
      xhr.upload.addEventListener('progress', (e) => {
        if (e.lengthComputable) {
          const progress = Math.round((e.loaded / e.total) * 100);
          setUploadedFiles(prev =>
            prev.map(f =>
              f.id === uploadedFile.id
                ? { ...f, progress }
                : f
            )
          );
        }
      });

      xhr.addEventListener('load', () => {
        if (xhr.status === 200) {
          const response = JSON.parse(xhr.responseText);
          setUploadedFiles(prev =>
            prev.map(f =>
              f.id === uploadedFile.id
                ? { ...f, progress: 100, status: 'completed' as const }
                : f
            )
          );
          // Call onUploadComplete with the response
          if (response.documents) {
            onUploadComplete(response.documents);
            setSuccessMessage(`${response.documents.length} Dokument(e) erfolgreich hochgeladen!`);
            setTimeout(() => setSuccessMessage(''), 6000);
          }
        } else {
          // Parse error response if possible
          let errorMessage = `Upload fehlgeschlagen (HTTP ${xhr.status})`;
          try {
            const errorResponse = JSON.parse(xhr.responseText);
            errorMessage = errorResponse.error || errorMessage;
          } catch (e) {
            // Use default message if JSON parsing fails
          }

          console.error('Upload failed:', errorMessage);
          alert(`Upload Fehler: ${errorMessage}`);

          setUploadedFiles(prev =>
            prev.map(f =>
              f.id === uploadedFile.id
                ? { ...f, status: 'error' as const }
                : f
            )
          );
        }
      });

      xhr.addEventListener('error', () => {
        setUploadedFiles(prev =>
          prev.map(f =>
            f.id === uploadedFile.id
              ? { ...f, status: 'error' as const }
              : f
          )
        );
      });

      // Use client ID, aktenzeichen, or _id as fallback
      const clientIdentifier = client?.id || client?.aktenzeichen || client?._id;

      if (!clientIdentifier) {
        throw new Error('Keine gültige Client-ID verfügbar. Bitte melden Sie sich erneut an.');
      }

      xhr.open('POST', `${API_BASE_URL}/api/clients/${clientIdentifier}/documents`);
      xhr.send(formData);

    } catch (error) {
      console.error('Upload error:', error);

      // Show specific error message to user
      if (error instanceof Error && error.message.includes('Client-ID')) {
        alert('Fehler: ' + error.message);
      }

      setUploadedFiles(prev =>
        prev.map(f =>
          f.id === uploadedFile.id
            ? { ...f, status: 'error' as const }
            : f
        )
      );
    }
  };

  const removeFile = (fileId: string) => {
    setUploadedFiles(prev => prev.filter(f => f.id !== fileId));
  };

  const handleDragOver = (e: React.DragEvent) => {
    e.preventDefault();
    setIsDragOver(true);
  };

  const handleDragLeave = (e: React.DragEvent) => {
    e.preventDefault();
    setIsDragOver(false);
  };

  const handleDrop = (e: React.DragEvent) => {
    e.preventDefault();
    setIsDragOver(false);
    handleFileSelect(e.dataTransfer.files);
  };

  const formatFileSize = (bytes: number): string => {
    if (bytes === 0) return '0 Bytes';
    const k = 1024;
    const sizes = ['Bytes', 'KB', 'MB', 'GB'];
    const i = Math.floor(Math.log(bytes) / Math.log(k));
    return parseFloat((bytes / Math.pow(k, i)).toFixed(2)) + ' ' + sizes[i];
  };

  const handlePreview = async (fileOrDocument: any) => {
  try {
    setPreviewFile({ loading: true });

    // 🧩 Case 1: Local uploaded file (not yet saved on backend)
    if (fileOrDocument.file instanceof File) {
      const file = fileOrDocument.file;
      const objectUrl = URL.createObjectURL(file);

      setPreviewFile({
        loading: false,
        url: objectUrl,
        name: file.name,
        type: file.type,
      });
      return;
    }

    // 🧩 Case 2: Existing document from backend
    if (!client?.id || !fileOrDocument.id) throw new Error("Invalid document reference");

    const token = localStorage.getItem("token");
    const fileUrl = `${API_BASE_URL}/api/agent-review/${client.id}/document/${fileOrDocument.id}/file`;

    const res = await fetch(fileUrl, {
      headers: { Authorization: `Bearer ${token}` },
    });

    if (!res.ok) throw new Error("Failed to load file");

    const blob = await res.blob();
    const objectUrl = URL.createObjectURL(blob);

    const contentType = res.headers.get("Content-Type") || blob.type || "application/pdf";
    const contentDisposition = res.headers.get("Content-Disposition");
    const nameMatch = contentDisposition?.match(/filename="(.+)"/);
    const fileName = nameMatch ? nameMatch[1] : `document-${fileOrDocument.id}`;

    setPreviewFile({
      loading: false,
      url: objectUrl,
      name: fileName,
      type: contentType,
    });
  } catch (err) {
    console.error("❌ Preview failed:", err);
    alert("Unable to load preview. Please try again.");
    setPreviewFile(null);
  }
};


  return (
    <div className="bg-white rounded-lg shadow-sm border border-gray-200 p-6">
      <h3 className="text-lg font-semibold text-gray-900 mb-4">Dokumente hochladen</h3>
      <p className="text-sm text-gray-600 mb-6">
        Laden Sie hier Ihre Gläubigerbriefe und anderen relevanten Dokumente hoch.
      </p>

      {/* Success Message */}
      {successMessage && (
        <div className="mb-6 flex justify-center">
          <div className="max-w-md w-full p-6 bg-gradient-to-r from-green-50 to-emerald-50 border-2 border-green-200 rounded-xl shadow-sm">
            <div className="flex items-center">
              <div className="flex-shrink-0 w-12 h-12 bg-green-500 rounded-full flex items-center justify-center mr-4">
                <CheckCircleIcon className="w-7 h-7 text-white" />
              </div>
              <div className="flex-1">
                <h4 className="text-lg font-semibold text-green-900 mb-1">
                  Erfolgreich hochgeladen
                </h4>
                <p className="text-sm text-green-700">
                  Ihre Dokumente wurden erfolgreich verarbeitet und gespeichert.
                </p>
              </div>
            </div>
          </div>
        </div>
      )}

      {/* Upload Area */}
      <div
        className={`border-2 border-dashed rounded-lg p-8 text-center transition-colors ${showingCreditorConfirmation ? 'cursor-not-allowed opacity-50' : 'cursor-pointer'
          } ${isDragOver
            ? 'border-blue-400 bg-blue-50'
            : 'border-gray-300 hover:border-gray-400 hover:bg-gray-50'
          }`}
        onDragOver={showingCreditorConfirmation ? undefined : handleDragOver}
        onDragLeave={showingCreditorConfirmation ? undefined : handleDragLeave}
        onDrop={showingCreditorConfirmation ? undefined : handleDrop}
        onClick={() => !showingCreditorConfirmation && fileInputRef.current?.click()}
      >
        <CloudArrowUpIcon className="w-12 h-12 text-gray-400 mx-auto mb-4" />
        <p className="text-sm text-gray-600 mb-2">
          Dateien hierher ziehen oder{' '}
          <span className="text-red-800 font-medium">
            hier klicken zum Durchsuchen
          </span>
        </p>
        <p className="text-xs text-gray-500">
          Unterstützte Formate: PDF, JPG, PNG, DOC, DOCX (max. 10MB)
        </p>

        <input
          ref={fileInputRef}
          type="file"
          multiple
          accept=".pdf,.jpg,.jpeg,.png,.doc,.docx"
          onChange={(e) => handleFileSelect(e.target.files)}
          disabled={showingCreditorConfirmation}
          className="hidden"
        />
      </div>

      {/* Uploaded Files List */}
      {uploadedFiles.length > 0 && (
        <div className="mt-6 space-y-3">
          <h4 className="text-sm font-medium text-gray-900">Aktuell hochgeladene Dateien</h4>
          {uploadedFiles.map((uploadedFile) => (
            <div
              key={uploadedFile.id}
              className="flex items-center justify-between p-3 bg-gray-50 rounded-lg cursor-pointer
              hover:bg-gray-100 transition-colors duration-200 border border-transparent hover:border-gray-200"
              onClick={() => handlePreview(uploadedFile)}
            >
              <div className="flex items-center flex-1 min-w-0">
                <DocumentIcon className="w-5 h-5 text-gray-400 mr-3 flex-shrink-0" />
                <div className="min-w-0 flex-1">
                  <p className="text-sm font-medium text-gray-900 truncate">
                    {uploadedFile.file.name}
                  </p>
                  <p className="text-xs text-gray-500">
                    {formatFileSize(uploadedFile.file.size)}
                  </p>

                  {uploadedFile.status === 'uploading' && (
                    <div className="mt-1 w-full bg-gray-200 rounded-full h-1">
                      <div
                        className="bg-red-800 h-1 rounded-full transition-all duration-300"
                        style={{ width: `${uploadedFile.progress}%` }}
                      />
                    </div>
                  )}
                </div>
              </div>

              <div className="flex items-center space-x-2 ml-4">
                {uploadedFile.status === 'completed' && (
                  <CheckCircleIcon className="w-5 h-5 text-green-500" />
                )}
                {uploadedFile.status === 'uploading' && (
                  <div className="w-5 h-5">
                    <div className="animate-spin rounded-full h-4 w-4 border-b-2 border-blue-600"></div>
                  </div>
                )}
                {uploadedFile.status === 'error' && (
                  <div className="w-5 h-5 text-red-500">
                    <svg className="w-5 h-5" fill="currentColor" viewBox="0 0 20 20">
                      <path fillRule="evenodd" d="M18 10a8 8 0 11-16 0 8 8 0 0116 0zm-7 4a1 1 0 11-2 0 1 1 0 012 0zm-1-9a1 1 0 00-1 1v4a1 1 0 102 0V6a1 1 0 00-1-1z" clipRule="evenodd" />
                    </svg>
                  </div>
                )}
                <button
                  onClick={(e) => {
                    e.stopPropagation();
                    removeFile(uploadedFile.id);
                  }}
                  className="p-1 text-gray-400 hover:text-red-500 transition-colors"
                >
                  <XMarkIcon className="w-4 h-4" />
                </button>
              </div>
            </div>
          ))}
        </div>
      )}

      {!showingCreditorConfirmation && documents.length > 0 && (
        <div className="mt-6 space-y-3">
          <h4 className="text-sm font-medium text-gray-900">Bereits erfolgreich hochgeladene Dokumente:</h4>
          {documents
            .filter((doc) => !uploadedFiles.some((file) => file.file.name === doc.filename)) // skip current files
            .map((document) => (
              <div 
                key={document.extracted_data?.document_id} 
                onClick={() => handlePreview(document)} 
                className="flex items-center justify-between p-3 bg-gray-50 rounded-lg cursor-pointer
                hover:bg-gray-100 transition-colors duration-200 border border-transparent hover:border-gray-200"
              >
                <div className="flex items-center flex-1 min-w-0">
                  <DocumentIcon className="w-5 h-5 text-gray-400 mr-3 flex-shrink-0" />
                  <div className="min-w-0 flex-1">
                    <p className="text-sm font-medium text-gray-900 truncate">
                      {document.extracted_data?.original_name || document.name}
                    </p>
                  </div>
                </div>

                <div className="flex items-center space-x-2 ml-4">
                  <CheckCircleIcon className="w-5 h-5 text-green-500" />
                </div>
              </div>
            ))}
        </div>
      )}

<<<<<<< HEAD
      {/* Success Banner at Bottom */}
      {!showingCreditorConfirmation && documents.length > 0 && (
        <div className="mt-8 p-4 bg-gradient-to-r from-green-50 to-emerald-50 border-l-4 border-green-500 rounded-lg shadow-sm">
          <div className="flex items-center">
            <div className="flex-shrink-0">
              <CheckCircleIcon className="w-6 h-6 text-green-500" />
            </div>
            <div className="ml-3">
              <p className="text-sm font-medium text-green-800">
                Ihre Dokumente wurden erfolgreich hochgeladen
              </p>
              <p className="text-xs text-green-700 mt-1">
                {documents.length} {documents.length === 1 ? 'Dokument' : 'Dokumente'} gespeichert und werden verarbeitet
              </p>
            </div>
          </div>
        </div>
      )}
=======
      {previewFile && (
        <div className="fixed inset-0 z-50 flex items-center justify-center bg-black/60">
          <div className="bg-white rounded-xl w-11/12 md:w-3/4 lg:w-1/2 p-4 relative">
            <button
              onClick={() => setPreviewFile(null)}
              className="absolute top-3 right-3 text-gray-600 hover:text-black"
            >
              ✕
            </button>

            {/* Show loader while previewFile.loading is true */}
            {previewFile.loading ? (
              <div className="flex flex-col items-center justify-center p-10">
                <div className="w-10 h-10 border-4 border-gray-300 border-t-blue-600 rounded-full animate-spin"></div>
                <p className="mt-4 text-sm text-gray-600">Loading preview...</p>
              </div>
            ) : previewFile.url ? (
              <>
                {previewFile.type?.includes("image") ? (
                  <img
                    src={previewFile.url}
                    alt="Preview"
                    className="max-h-[70vh] w-full object-contain"
                  />
                ) : previewFile.type === "application/pdf" ? (
                  <iframe
                    src={previewFile.url}
                    className="w-full h-[80vh] rounded-lg"
                    title="PDF Preview"
                  />
                ) : (
                  <p className="text-center text-gray-600 p-6">
                    Preview not supported for this file type.
                    <br />
                    <a
                      href={previewFile.url}
                      target="_blank"
                      rel="noopener noreferrer"
                      className="text-blue-600 underline"
                    >
                      Download file
                    </a>
                  </p>
                )}
              </>
            ) : (
              <p className="text-center text-gray-600 p-6">No preview available.</p>
            )}
          </div>
        </div>
      )}



>>>>>>> 4887772e
    </div>
  );
};

export default CreditorUploadComponent;<|MERGE_RESOLUTION|>--- conflicted
+++ resolved
@@ -461,7 +461,6 @@
         </div>
       )}
 
-<<<<<<< HEAD
       {/* Success Banner at Bottom */}
       {!showingCreditorConfirmation && documents.length > 0 && (
         <div className="mt-8 p-4 bg-gradient-to-r from-green-50 to-emerald-50 border-l-4 border-green-500 rounded-lg shadow-sm">
@@ -480,7 +479,8 @@
           </div>
         </div>
       )}
-=======
+
+      {/* Preview Modal */}
       {previewFile && (
         <div className="fixed inset-0 z-50 flex items-center justify-center bg-black/60">
           <div className="bg-white rounded-xl w-11/12 md:w-3/4 lg:w-1/2 p-4 relative">
@@ -532,10 +532,6 @@
           </div>
         </div>
       )}
-
-
-
->>>>>>> 4887772e
     </div>
   );
 };
