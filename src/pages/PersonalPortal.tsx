import React, { useState, useEffect } from 'react';
import { useParams, useNavigate } from 'react-router-dom';
import CreditorUploadComponent from '../components/CreditorUploadComponent';
import ClientDataComponent from '../components/ClientDataComponent';
import ClientProgressTracker from '../components/ClientProgressTracker';
import ClientDocumentsViewer from '../components/ClientDocumentsViewer';
import ClientInvoicesViewer from '../components/ClientInvoicesViewer';
import CreditorConfirmation from '../components/CreditorConfirmation';
import FinancialDataForm from '../components/FinancialDataForm';
import { ArrowPathIcon, EllipsisVerticalIcon, XMarkIcon, EyeIcon, EyeSlashIcon } from '@heroicons/react/24/outline';
import api from '../config/api';
import ClientAddressForm from '../components/ClientAddressForm';

/**
 * Personal/Client Portal Function Component
 * Combines all portal functionality into a reusable component
 * Optimized for mobile-first experience
 */
export const PersonalPortal = ({
  clientId: propClientId,
  onLogout,
  customProgressPhases,
  customLogo,
  customTitle = 'Mandantenportal',
  customColors = {
    primary: '#9f1a1d',
    primaryHover: '#7d1517'
  }
}: {
  clientId?: string;
  onLogout?: () => void;
  customProgressPhases?: Array<{ name: string; description: string }>;
  customLogo?: string;
  customTitle?: string;
  customColors?: {
    primary: string;
    primaryHover: string;
  };
}) => {
  const { clientId: paramClientId } = useParams();
  const navigate = useNavigate();
  const clientId = propClientId || paramClientId;

  const [client, setClient] = useState<any>(null);
  const [loading, setLoading] = useState(true);
  const [error, setError] = useState<string | null>(null);
  const [documents, setDocuments] = useState<any[]>([]);
  const [creditorConfirmationData, setCreditorConfirmationData] = useState<any>(null);
  const [showingCreditorConfirmation, setShowingCreditorConfirmation] = useState(false);
  const [showingFinancialForm, setShowingFinancialForm] = useState(false);
  const [showAddressForm, setShowAddressForm] = useState(false);
  const [financialDataSubmitted, setFinancialDataSubmitted] = useState(false);
  
  // Password change modal state
  const [showPasswordModal, setShowPasswordModal] = useState(false);
  const [showDropdown, setShowDropdown] = useState(false);
  const [passwordForm, setPasswordForm] = useState({
    fileNumber: '',
    newPassword: '',
    confirmPassword: ''
  });
  const [passwordLoading, setPasswordLoading] = useState(false);
  const [passwordError, setPasswordError] = useState<string | null>(null);
  const [passwordSuccess, setPasswordSuccess] = useState(false);
  const [showNewPassword, setShowNewPassword] = useState(false);
  const [showConfirmPassword, setShowConfirmPassword] = useState(false);
  const [forcePasswordChange, setForcePasswordChange] = useState(false);
  const [creditorResponsePeriod, setCreditorResponsePeriod] = useState<any>(null);
  const [previewFile, setPreviewFile] = useState<{
    loading?: boolean;
    url?: string;
    name?: string;
    type?: string;
  } | null>(null);


  // Default progress phases
  const defaultProgressPhases = [
    { name: 'Anfrage', description: 'Ihre Anfrage wurde erfasst und bearbeitet.' },
    { name: 'Vertrag', description: 'Der Vertrag wurde unterzeichnet.' },
    { name: 'Dokumente', description: 'Wir sammeln alle relevanten Gläubigerbriefe.' },
    { name: 'Bearbeitung', description: 'Wir analysieren Ihre Situation und erstellen einen Plan.' },
    { name: 'Abschluss', description: 'Der Prozess wird abgeschlossen.' }
  ];

  const progressPhases = customProgressPhases || defaultProgressPhases;

  // Fetch client data and documents
  const fetchClientData = async () => {
    try {
      setLoading(true);
      const response = await api.get(`/api/clients/${clientId}`);
      const clientData = response.data;

      if (clientData.clickupId) {
        try {
          const formResponse = await api.get(`/api/proxy/forms/${clientData.clickupId}`);
          if (formResponse.data) {
            clientData.formData = formResponse.data;
          }
        } catch (formErr) {
          console.error('Error fetching form data:', formErr);
        }
      }

      // Fetch documents separately for better state management
      try {
        const documentsResponse = await api.get(`/api/clients/${clientId}/documents`);
        setDocuments(documentsResponse.data || []);
      } catch (docErr) {
        console.error('Error fetching documents:', docErr);
        setDocuments([]);
      }

      // Check for creditor confirmation status
      try {
        const creditorResponse = await api.get(`/api/clients/${clientId}/creditor-confirmation`);
        console.log('🔍 Creditor confirmation API response:', creditorResponse.data);
        setCreditorConfirmationData(creditorResponse.data);

        // Show creditor confirmation only after 7-day review is triggered or explicitly in review status
        // Do NOT show during the 7-day waiting period after payment + documents
        const shouldShowCreditorConfirmation =
          creditorResponse.data &&
          (
            creditorResponse.data.workflow_status === 'awaiting_client_confirmation' ||
            creditorResponse.data.workflow_status === 'client_confirmation' ||
            creditorResponse.data.workflow_status === 'creditor_review' ||
            (clientData.first_payment_received &&
              clientData.seven_day_review_triggered === true &&
              clientData.current_status === 'creditor_review')
          ) &&
          !creditorResponse.data.client_confirmed;

        console.log('🎯 Should show creditor confirmation:', shouldShowCreditorConfirmation, {
          workflow_status: creditorResponse.data?.workflow_status,
          client_confirmed: creditorResponse.data?.client_confirmed,
          current_status: clientData.current_status,
          admin_approved: clientData.admin_approved
        });

        setShowingCreditorConfirmation(shouldShowCreditorConfirmation);
      } catch (creditorErr) {
        console.log('No creditor confirmation data available yet');
        setCreditorConfirmationData(null);
        setShowingCreditorConfirmation(false);
      }

      // Check if financial data form should be shown (after creditor response period)
      try {
        const financialResponse = await api.get(`/api/clients/${clientId}/financial-form-status`);

        // Defensive programming - validate response structure
        if (financialResponse?.data) {
          const responseData = financialResponse.data;
          const shouldShowFinancialForm = responseData.should_show_form === true;
          const alreadySubmitted = responseData.form_submitted === true;
          const periodInfo = responseData.creditor_response_period || null;

          console.log('📋 Financial form status:', {
            shouldShow: shouldShowFinancialForm,
            submitted: alreadySubmitted,
            periodStatus: periodInfo?.status,
            daysRemaining: periodInfo?.days_remaining,
            responseReceived: true
          });

          // setShowAddressForm(!responseData.)

          setShowingFinancialForm(shouldShowFinancialForm && !alreadySubmitted);
          setFinancialDataSubmitted(alreadySubmitted);
          setCreditorResponsePeriod(periodInfo);
          const shouldShowAddressForm = shouldShowFinancialForm || alreadySubmitted;

          setShowAddressForm(shouldShowAddressForm);
        } else {
          console.warn('Invalid financial form status response structure');
          setShowingFinancialForm(false);
          setFinancialDataSubmitted(false);
          setCreditorResponsePeriod(null);
        }
      } catch (financialErr: any) {
        console.error('Financial form status error:', financialErr);
        // Differentiate between network errors and other errors
        if (financialErr.code === 'NETWORK_ERROR' || financialErr.response?.status >= 500) {
          console.log('Server error - financial form status not available');
        } else {
          console.log('Financial form not ready yet - creditor period may not be expired');
        }
        setShowingFinancialForm(false);
        setFinancialDataSubmitted(false);
        setCreditorResponsePeriod(null);
      }

      setClient(clientData);
      setError(null);
    } catch (err) {
      console.error('Error fetching client data:', err);
      setError(
        "Es tut uns leid, wir können die Inhalte oder die Seite für Sie nicht anzeigen. Bitte versuchen Sie es erneut oder melden Sie sich mit Ihren Zugangsdaten erneut an."
      );

    } finally {
      setLoading(false);
    }
  };

  // Refresh documents and creditor confirmation status
  const refreshDocuments = async () => {
    try {
      const documentsResponse = await api.get(`/api/clients/${clientId}/documents`);
      setDocuments(documentsResponse.data || []);

      // Also refresh creditor confirmation status
      try {
        const creditorResponse = await api.get(`/api/clients/${clientId}/creditor-confirmation`);
        setCreditorConfirmationData(creditorResponse.data);

        const shouldShowCreditorConfirmation =
          creditorResponse.data &&
          (
            creditorResponse.data.workflow_status === 'awaiting_client_confirmation' ||
            creditorResponse.data.workflow_status === 'client_confirmation' ||
            creditorResponse.data.workflow_status === 'creditor_review'
          ) &&
          !creditorResponse.data.client_confirmed;

        setShowingCreditorConfirmation(shouldShowCreditorConfirmation);
      } catch (creditorErr) {
        console.log('No creditor confirmation data available during refresh');
        setCreditorConfirmationData(null);
        setShowingCreditorConfirmation(false);
      }
    } catch (error) {
      console.error('Error refreshing documents:', error);
    }
  };

  useEffect(() => {
    if (clientId) {
      fetchClientData();
    }
  }, [clientId]);

  // Add polling to check for status updates
  useEffect(() => {
    if (!clientId) return;

    // Poll every 30 seconds when creditor confirmation or financial form is not showing
    const interval = setInterval(() => {
      if (!showingCreditorConfirmation && !showingFinancialForm && !previewFile) {
        fetchClientData();
      }
    }, 30000); // 30 seconds

    return () => clearInterval(interval);
  }, [clientId, showingCreditorConfirmation, showingFinancialForm, previewFile]);

  // Handle upload complete
  const handleUploadComplete = (newDocuments: any) => {
    // Add new documents to existing documents list
    // setDocuments(prevDocuments => [...prevDocuments, ...newDocuments]);
    // refreshDocuments()
  };

  // Handle financial form submission
  const handleFinancialFormSubmitted = (data: any) => {
    setFinancialDataSubmitted(true);
    setShowingFinancialForm(false);

    // Refresh client data to get updated status
    fetchClientData();
  };

  // Handle logout
  const handleLogout = () => {
    localStorage.clear();

    if (onLogout) {
      onLogout();
    } else {
      navigate('/login');
    }
  };

  // Password change functions
  const handlePasswordChange = async (e: React.FormEvent) => {
    e.preventDefault();
    setPasswordLoading(true);
    setPasswordError(null);
    setPasswordSuccess(false);

    // Validation
    if (passwordForm.newPassword !== passwordForm.confirmPassword) {
      setPasswordError('Passwörter stimmen nicht überein');
      setPasswordLoading(false);
      return;
    }

    if (passwordForm.newPassword.length < 6) {
      setPasswordError('Passwort muss mindestens 6 Zeichen lang sein');
      setPasswordLoading(false);
      return;
    }

    try {
      const { data } = await api.post('/api/client/make-new-password', {
        file_number: passwordForm.fileNumber,
        new_password: passwordForm.newPassword
      });
      if (data?.success) {
        setPasswordSuccess(true);
        setPasswordForm({ fileNumber: '', newPassword: '', confirmPassword: '' });
        setTimeout(() => {
          setShowPasswordModal(false);
          setPasswordSuccess(false);
          setForcePasswordChange(false);
          // refresh client data to update isPasswordSet
          fetchClientData();
        }, 2000);
      } else {
        setPasswordError(data?.error || 'Fehler beim Ändern des Passworts');
      }
    } catch (error: any) {
      const apiError = error?.response?.data?.error || error?.message || 'Netzwerkfehler';
      setPasswordError(apiError);
    } finally {
      setPasswordLoading(false);
    }
  };

  const openPasswordModal = () => {
    setShowPasswordModal(true);
    setShowDropdown(false);
    setPasswordForm({ fileNumber: client?.aktenzeichen || '', newPassword: '', confirmPassword: '' });
    setPasswordError(null);
    setPasswordSuccess(false);
  };

  // Force password change on first login (if backend indicates no password yet)
  useEffect(() => {
    if (client && client.isPasswordSet === false) {
      setForcePasswordChange(true);
      setShowPasswordModal(true);
      setPasswordForm({ fileNumber: client?.aktenzeichen || '', newPassword: '', confirmPassword: '' });
    } else {
      setForcePasswordChange(false);
    }
  }, [client]);

  // Close dropdown when clicking outside
  useEffect(() => {
    const handleClickOutside = (event: MouseEvent) => {
      const target = event.target as Element;
      if (showDropdown && !target.closest('.dropdown-container')) {
        setShowDropdown(false);
      }
    };

    document.addEventListener('mousedown', handleClickOutside);
    return () => {
      document.removeEventListener('mousedown', handleClickOutside);
    };
  }, [showDropdown]);

  if (loading) {
    return (
      <div className="min-h-screen bg-gray-50 px-4 py-8 flex flex-col items-center justify-center">
        <ArrowPathIcon className={`h-8 w-8 animate-spin mb-4`} style={{ color: customColors.primary }} />
        <p className="text-gray-600">Daten werden geladen...</p>
      </div>
    );
  }

  if (error) {
    return (
      <div className="min-h-screen bg-gray-50 px-4 py-8 flex flex-col items-center justify-center">
        <div className="w-full max-w-lg text-center">
          <h2 className="text-xl font-bold mb-2" style={{ color: customColors.primary }}>Fehler</h2>
          <p className="text-gray-600 mb-4">{error}</p>
          <button
            onClick={() => window.location.reload()}
            className="px-4 py-2 text-white rounded-lg"
            style={{ backgroundColor: customColors.primary }}
          >
            Erneut versuchen
          </button>
          <button
            onClick={handleLogout}
            className="px-4 py-2 text-white rounded-lg ms-1"
            style={{ backgroundColor: customColors.primary }}
          >
            Abmelden
          </button>
        </div>
      </div>
    );
  }

  return (
    <div className="min-h-screen bg-gray-50">
      {/* Header */}
      <header className="bg-white shadow-sm border-b border-gray-200 px-4 py-4">
        <div className="flex items-center justify-between">
          <div className="flex items-center space-x-3">
            <div className="h-8 md:h-10">
              <img
                src={customLogo || "https://www.schuldnerberatung-anwalt.de/wp-content/uploads/2024/10/Logo-T-Scuric.png"}
                alt="Logo"
                className="h-full object-contain"
              />
            </div>
            <h1 className="text-lg md:text-2xl font-semibold" style={{ color: customColors.primary }}>
              {customTitle}
            </h1>
          </div>
          
          {/* Three-dot dropdown menu */}
          <div className="relative dropdown-container">
            <button
              onClick={() => setShowDropdown(!showDropdown)}
              className="p-2 rounded-full hover:bg-gray-100 transition-colors"
            >
              <EllipsisVerticalIcon className="h-6 w-6 text-gray-600" />
            </button>
            
            {showDropdown && (
              <div className="absolute right-0 mt-2 w-48 bg-white rounded-md shadow-lg border border-gray-200 z-50">
                <div className="py-1">
                  <button
                    onClick={(e) => {
                      e.preventDefault();
                      e.stopPropagation();
                      console.log('Kennwort ändern clicked');
                      openPasswordModal();
                    }}
                    className="block w-full text-left px-4 py-2 text-sm text-gray-700 hover:bg-gray-100"
                  >
                    Kennwort ändern
                  </button>
                  <button
                    onClick={(e) => {
                      e.preventDefault();
                      e.stopPropagation();
                      console.log('Abmelden clicked');
                      handleLogout();
                    }}
                    className="block w-full text-left px-4 py-2 text-sm text-gray-700 hover:bg-gray-100"
                  >
                    Abmelden
                  </button>
                </div>
              </div>
            )}
          </div>
        </div>
      </header>

      {/* Main content */}
      <main className="max-w-2xl mx-auto px-4 py-6 space-y-6">
        {/* Progress tracker */}
        {/* <ClientProgressTracker 
          currentPhase={client?.phase || 2} 
          phases={progressPhases} 
        /> */}

        {/* Client data */}
        {/* <ClientDataComponent client={client} /> */}

        {/* Invoice viewer */}
        {/* <ClientInvoicesViewer client={client} /> */}

        {/* Previously uploaded documents viewer */}
        {/* <ClientDocumentsViewer client={client} /> */}

<<<<<<< HEAD
        {/* Creditor upload component - conditional display based on workflow status and creditor confirmation */}
        {client?.workflow_status !== 'completed' && !client?.client_confirmed_creditors && !creditorConfirmationData?.client_confirmed ? (
          <div className={`relative ${showingCreditorConfirmation ? 'pointer-events-none' : ''}`}>
            <div className={showingCreditorConfirmation ? 'filter blur-sm' : ''}>
              <CreditorUploadComponent
                client={client}
                onUploadComplete={handleUploadComplete}
                showingCreditorConfirmation={showingCreditorConfirmation}
                documents={documents}
              />
            </div>
=======
        {/* Creditor upload component - ALWAYS ACTIVE (iterative loop enabled) */}
        {client?.workflow_status !== 'completed' ? (
          <div className="relative">
            <CreditorUploadComponent
              client={client}
              onUploadComplete={handleUploadComplete}
              showingCreditorConfirmation={showingCreditorConfirmation}
              documents={documents}
              previewFile={previewFile}
              setPreviewFile={setPreviewFile}
            />
>>>>>>> 3ba6046d

            {/* Info banner when creditor confirmation is pending */}
            {showingCreditorConfirmation && (
              <div className="mt-4 bg-blue-50 border-l-4 border-blue-400 rounded-lg p-4">
                <div className="flex items-start">
                  <div className="flex-shrink-0">
                    <svg className="h-5 w-5 text-blue-400" xmlns="http://www.w3.org/2000/svg" viewBox="0 0 20 20" fill="currentColor">
                      <path fillRule="evenodd" d="M18 10a8 8 0 11-16 0 8 8 0 0116 0zm-7-4a1 1 0 11-2 0 1 1 0 012 0zM9 9a1 1 0 000 2v3a1 1 0 001 1h1a1 1 0 100-2v-3a1 1 0 00-1-1H9z" clipRule="evenodd" />
                    </svg>
                  </div>
                  <div className="ml-3">
                    <p className="text-sm text-blue-800">
                      <strong className="font-semibold">💡 Weitere Dokumente hochladen:</strong> Falls Ihnen auffällt, dass noch Gläubigerbriefe fehlen, können Sie diese jederzeit hier hochladen. Nach dem Upload werden die neuen Dokumente von unserem Team geprüft und Sie erhalten eine aktualisierte Gläubigerliste zur Bestätigung.
                    </p>
                  </div>
                </div>
              </div>
            )}
          </div>
        ) : (
          <div className="bg-white rounded-lg shadow-sm border border-gray-200 p-6">
            <div className="text-center">
              <div className="mb-4">
                <div className="w-12 h-12 mx-auto rounded-full bg-green-100 flex items-center justify-center">
                  <svg className="w-6 h-6 text-green-600" fill="none" stroke="currentColor" viewBox="0 0 24 24">
                    <path strokeLinecap="round" strokeLinejoin="round" strokeWidth={2} d="M5 13l4 4L19 7" />
                  </svg>
                </div>
              </div>
              <h3 className="text-lg font-semibold text-gray-900 mb-2">
                {(client?.client_confirmed_creditors || creditorConfirmationData?.client_confirmed)
                  ? 'Gläubigerliste bestätigt'
                  : 'Dokumentensammlung abgeschlossen'}
              </h3>
              <p className="text-gray-600 mb-4">
                {(client?.client_confirmed_creditors || creditorConfirmationData?.client_confirmed)
                  ? 'Sie haben Ihre Gläubigerliste bestätigt. Weitere Dokumenten-Uploads sind nicht mehr möglich.'
                  : 'Der Workflow ist abgeschlossen. Die Dokumentensammlung ist beendet.'}
              </p>
              <div className="bg-blue-50 border border-blue-200 rounded-lg p-4">
                <div className="flex items-start">
                  <svg className="w-5 h-5 text-red-800 mt-0.5 mr-2" fill="none" stroke="currentColor" viewBox="0 0 24 24">
                    <path strokeLinecap="round" strokeLinejoin="round" strokeWidth={2} d="M13 16h-1v-4h-1m1-4h.01M21 12a9 9 0 11-18 0 9 9 0 0118 0z" />
                  </svg>
                  <div className="text-sm">
                    <p className="font-medium text-blue-800 mb-1">Weitere Gläubiger?</p>
                    <p className="text-blue-700">
                      Falls Sie weitere Gläubigerdokumente haben, wenden Sie sich bitte an unseren Support.
                      Weitere Uploads über das Portal sind nicht mehr möglich.
                    </p>
                  </div>
                </div>
              </div>
            </div>
          </div>
        )}

        {/* Creditor confirmation component - shows when ready for client confirmation */}
        <CreditorConfirmation 
          clientId={clientId!} 
          onConfirmationComplete={fetchClientData}
        />

        {/* Creditor Response Period Status - shows during 30-day waiting period */}
        {creditorResponsePeriod && creditorResponsePeriod.status === 'active' && (
          <div className="bg-white rounded-lg shadow-sm border border-gray-200 p-6">
            <div className="text-center">
              <div className="mb-4">
                <div className="w-12 h-12 mx-auto rounded-full bg-blue-100 flex items-center justify-center">
                  <svg className="w-6 h-6 text-blue-600" fill="none" stroke="currentColor" viewBox="0 0 24 24">
                    <path strokeLinecap="round" strokeLinejoin="round" strokeWidth={2} d="M12 8v4l3 3m6-3a9 9 0 11-18 0 9 9 0 0118 0z" />
                  </svg>
                </div>
              </div>
              <h3 className="text-lg font-semibold text-gray-900 mb-2">
                Warten auf Gläubiger-Antworten
              </h3>
              <p className="text-gray-600 mb-4">
                Wir haben alle Gläubiger kontaktiert und warten auf ihre Antworten zu den Schuldenbeträgen.
              </p>
              <div className="bg-blue-50 border border-blue-200 rounded-lg p-4 mb-4">
                <div className="flex items-center justify-center">
                  <svg className="w-5 h-5 text-blue-600 mr-2" fill="none" stroke="currentColor" viewBox="0 0 24 24">
                    <path strokeLinecap="round" strokeLinejoin="round" strokeWidth={2} d="M8 7V3a4 4 0 118 0v4m-4 12h0m0 0h0m0 0h0" />
                  </svg>
                  <div className="text-center">
                    <p className="font-medium text-blue-800">
                      {creditorResponsePeriod.days_remaining} Tage verbleibend
                    </p>
                    <p className="text-sm text-blue-700 mt-1">
                      von 30 Tagen Antwortzeit für Gläubiger
                    </p>
                  </div>
                </div>
              </div>
              <p className="text-sm text-gray-500">
                Sobald die 30-Tage-Frist abgelaufen ist, werden Sie aufgefordert, Ihre aktuellen Finanzdaten
                für die Erstellung Ihres Schuldenbereinigungsplans anzugeben.
              </p>
            </div>
          </div>
        )}

        {/* Financial Data Form - shows after 30-day creditor response period */}
        {showingFinancialForm && (
          <>
            <FinancialDataForm
              clientId={clientId!}
              onFormSubmitted={handleFinancialFormSubmitted}
              customColors={customColors}
            />

          </>
        )}

        {showAddressForm && (
          <ClientAddressForm
            clientId={clientId!}
            client={client}
            customColors={customColors}
            onFormSubmitted={() => console.log('✅ Address form submitted')}
          />
        )}

        {/* Financial Data Submitted Status */}
        {financialDataSubmitted && !showingFinancialForm && (
          <div className="bg-white rounded-lg shadow-sm border border-gray-200 p-6">
            <div className="text-center">
              <div className="mb-4">
                <div className="w-12 h-12 mx-auto rounded-full bg-green-100 flex items-center justify-center">
                  <svg className="w-6 h-6 text-green-600" fill="none" stroke="currentColor" viewBox="0 0 24 24">
                    <path strokeLinecap="round" strokeLinejoin="round" strokeWidth={2} d="M9 12l2 2 4-4m6 2a9 9 0 11-18 0 9 9 0 0118 0z" />
                  </svg>
                </div>
              </div>
              <h3 className="text-lg font-semibold text-gray-900 mb-2">
                Finanzdaten übermittelt
              </h3>
              <p className="text-gray-600 mb-4">
                Ihre Finanzdaten wurden erfolgreich übermittelt und werden zur Erstellung Ihres Schuldenbereinigungsplans verwendet.
              </p>
              <div className="bg-blue-50 border border-blue-200 rounded-lg p-4">
                <div className="flex items-start">
                  <svg className="w-5 h-5 text-blue-600 mt-0.5 mr-2" fill="none" stroke="currentColor" viewBox="0 0 24 24">
                    <path strokeLinecap="round" strokeLinejoin="round" strokeWidth={2} d="M13 16h-1v-4h-1m1-4h.01M21 12a9 9 0 11-18 0 9 9 0 0118 0z" />
                  </svg>
                  <div className="text-sm">
                    <p className="font-medium text-blue-800 mb-1">In Bearbeitung</p>
                    <p className="text-blue-700">
                      Unser Team erstellt jetzt Ihren individuellen Schuldenbereinigungsplan.
                      Sie werden benachrichtigt, sobald dieser zur Überprüfung bereit ist.
                    </p>
                  </div>
                </div>
              </div>
            </div>
          </div>
        )}



        {/* Rating prompt - only show when NOT showing creditor confirmation */}
        {console.log('🎯 ProvenExpert display check:', { showingCreditorConfirmation, showingFinancialForm, clientConfirmed: client?.client_confirmed_creditors })}
        {!showingCreditorConfirmation && !showingFinancialForm && (
          <div className="rounded-lg bg-gray-50 border border-gray-100 p-4 mb-8">
            <div className="flex items-center justify-between">
              <div className="flex items-start flex-1">
                <div className="flex-shrink-0 h-10 w-10 rounded-full flex items-center justify-center mr-3"
                  style={{ backgroundColor: `${customColors.primary}10` }}>
                  <img
                    src="https://cdn.brandfetch.io/idk-hgfUQ2/w/400/h/400/theme/dark/icon.jpeg?c=1dxbfHSJFAPEGdCLU4o5B"
                    alt="ProvenExpert"
                    className="h-10 w-10 object-cover rounded-full"
                  />
                </div>
                <div>
                  <h4 className="font-medium text-gray-900 text-sm">Ihre Erfahrung zählt</h4>
                  <p className="text-gray-600 text-xs mt-1">
                    Mit Ihrer Bewertung helfen Sie uns, unseren Service kontinuierlich zu verbessern.
                  </p>
                </div>
              </div>
              <a
                href="https://www.provenexpert.com/rechtsanwalt-thomas-scuric/9298/"
                target="_blank"
                rel="noopener noreferrer"
                className="px-3 py-1.5 rounded-full text-white text-xs font-medium transition-colors ml-4 whitespace-nowrap"
                style={{
                  backgroundColor: '#047857',
                }}
                onMouseEnter={(e) => e.currentTarget.style.backgroundColor = '#065f46'}
                onMouseLeave={(e) => e.currentTarget.style.backgroundColor = '#047857'}
              >
                Jetzt bewerten
              </a>
            </div>
          </div>
        )}

        {/* Footer note */}
        <div className="text-center text-xs text-gray-500 pt-4 pb-16">
          <div className="flex justify-center mb-3">
            <div className="h-8 flex items-center justify-center">
              <img
                src={customLogo || "https://www.anwalt-privatinsolvenz-online.de/wp-content/uploads/2015/08/Logo-T-Scuric.png"}
                alt="Logo"
                className="h-auto w-auto max-h-full max-w-[80px] object-contain opacity-70"
              />
            </div>
          </div>
          <p>© 2025 T. Scuric Rechtsanwälte</p>
          <p className="mt-1">Bei Fragen nutzen Sie bitte die Support-Funktion</p>
        </div>
      </main>

      {/* Password Change Modal */}
      {showPasswordModal && (
        <div className="fixed inset-0 bg-black bg-opacity-50 flex items-center justify-center z-50 p-4">
          <div className="bg-white rounded-lg shadow-xl max-w-md w-full p-6">
            <div className="flex justify-between items-center mb-4">
              <h2 className="text-xl font-semibold text-gray-900">Kennwort ändern</h2>
              {!forcePasswordChange && (
                <button
                  onClick={() => setShowPasswordModal(false)}
                  className="text-gray-400 hover:text-gray-600"
                >
                  <XMarkIcon className="h-6 w-6" />
                </button>
              )}
            </div>

            {passwordSuccess ? (
              <div className="text-center py-4">
                <div className="text-green-600 text-lg font-medium mb-2">✓ Passwort erfolgreich geändert!</div>
                <p className="text-gray-600">Das Modal schließt sich automatisch...</p>
              </div>
            ) : (
              <form onSubmit={handlePasswordChange} className="space-y-4">
                {forcePasswordChange && (
                  <div className="text-sm text-yellow-700 bg-yellow-50 border border-yellow-200 p-3 rounded">
                    Aus Sicherheitsgründen müssen Sie jetzt ein Kennwort festlegen, bevor Sie fortfahren können.
                  </div>
                )}
                <div>
                  <label htmlFor="fileNumber" className="block text-sm font-medium text-gray-700 mb-1">
                    Aktenzeichen
                  </label>
                  <input
                    type="text"
                    id="fileNumber"
                    value={passwordForm.fileNumber}
                    className="w-full px-3 py-2 border border-gray-300 rounded-md bg-gray-100 cursor-not-allowed"
                    required
                    disabled
                    readOnly
                  />
                </div>

                <div>
                  <label htmlFor="newPassword" className="block text-sm font-medium text-gray-700 mb-1">
                    Neues Passwort
                  </label>
                  <div className="relative">
                    <input
                      type={showNewPassword ? 'text' : 'password'}
                      id="newPassword"
                      value={passwordForm.newPassword}
                      onChange={(e) => setPasswordForm({ ...passwordForm, newPassword: e.target.value })}
                      className="w-full px-3 py-2 pr-10 border border-gray-300 rounded-md focus:outline-none focus:ring-2 focus:ring-blue-500"
                      required
                      minLength={6}
                    />
                    <button
                      type="button"
                      className="absolute inset-y-0 right-0 pr-3 flex items-center text-gray-500 hover:text-gray-700"
                      onClick={() => setShowNewPassword(!showNewPassword)}
                      aria-label={showNewPassword ? 'Passwort verbergen' : 'Passwort anzeigen'}
                    >
                      {showNewPassword ? (
                        <EyeSlashIcon className="h-5 w-5" />
                      ) : (
                        <EyeIcon className="h-5 w-5" />
                      )}
                    </button>
                  </div>
                </div>

                <div>
                  <label htmlFor="confirmPassword" className="block text-sm font-medium text-gray-700 mb-1">
                    Passwort bestätigen
                  </label>
                  <div className="relative">
                    <input
                      type={showConfirmPassword ? 'text' : 'password'}
                      id="confirmPassword"
                      value={passwordForm.confirmPassword}
                      onChange={(e) => setPasswordForm({ ...passwordForm, confirmPassword: e.target.value })}
                      className="w-full px-3 py-2 pr-10 border border-gray-300 rounded-md focus:outline-none focus:ring-2 focus:ring-blue-500"
                      required
                      minLength={6}
                    />
                    <button
                      type="button"
                      className="absolute inset-y-0 right-0 pr-3 flex items-center text-gray-500 hover:text-gray-700"
                      onClick={() => setShowConfirmPassword(!showConfirmPassword)}
                      aria-label={showConfirmPassword ? 'Passwort verbergen' : 'Passwort anzeigen'}
                    >
                      {showConfirmPassword ? (
                        <EyeSlashIcon className="h-5 w-5" />
                      ) : (
                        <EyeIcon className="h-5 w-5" />
                      )}
                    </button>
                  </div>
                </div>

                {passwordError && (
                  <div className="text-red-600 text-sm bg-red-50 p-3 rounded-md">
                    {passwordError}
                  </div>
                )}

                <div className="flex space-x-3 pt-4">
                  {!forcePasswordChange && (
                    <button
                      type="button"
                      onClick={() => setShowPasswordModal(false)}
                      className="flex-1 px-4 py-2 text-gray-700 bg-gray-100 hover:bg-gray-200 rounded-md transition-colors"
                      disabled={passwordLoading}
                    >
                      Abbrechen
                    </button>
                  )}
                  <button
                    type="submit"
                    className="flex-1 px-4 py-2 text-white rounded-md transition-colors"
                    style={{ 
                      backgroundColor: customColors.primary,
                      opacity: passwordLoading ? 0.6 : 1
                    }}
                    disabled={passwordLoading}
                  >
                    {passwordLoading ? 'Wird geändert...' : 'Passwort ändern'}
                  </button>
                </div>
              </form>
            )}
          </div>
        </div>
      )}
    </div>
  );
};

export default PersonalPortal;<|MERGE_RESOLUTION|>--- conflicted
+++ resolved
@@ -473,7 +473,6 @@
         {/* Previously uploaded documents viewer */}
         {/* <ClientDocumentsViewer client={client} /> */}
 
-<<<<<<< HEAD
         {/* Creditor upload component - conditional display based on workflow status and creditor confirmation */}
         {client?.workflow_status !== 'completed' && !client?.client_confirmed_creditors && !creditorConfirmationData?.client_confirmed ? (
           <div className={`relative ${showingCreditorConfirmation ? 'pointer-events-none' : ''}`}>
@@ -483,21 +482,30 @@
                 onUploadComplete={handleUploadComplete}
                 showingCreditorConfirmation={showingCreditorConfirmation}
                 documents={documents}
+                previewFile={previewFile}
+                setPreviewFile={setPreviewFile}
               />
             </div>
-=======
-        {/* Creditor upload component - ALWAYS ACTIVE (iterative loop enabled) */}
-        {client?.workflow_status !== 'completed' ? (
-          <div className="relative">
-            <CreditorUploadComponent
-              client={client}
-              onUploadComplete={handleUploadComplete}
-              showingCreditorConfirmation={showingCreditorConfirmation}
-              documents={documents}
-              previewFile={previewFile}
-              setPreviewFile={setPreviewFile}
-            />
->>>>>>> 3ba6046d
+
+            {/* Overlay message when creditor confirmation is shown */}
+            {showingCreditorConfirmation && (
+              <div className="absolute inset-0 flex items-center justify-center bg-white bg-opacity-75 rounded-lg">
+                <div className="text-center p-6 max-w-md">
+                  <svg className="w-12 h-12 text-gray-400 mx-auto mb-4" fill="none" stroke="currentColor" viewBox="0 0 24 24">
+                    <path strokeLinecap="round" strokeLinejoin="round" strokeWidth={2} d="M12 15v2m-6 4h12a2 2 0 002-2v-6a2 2 0 00-2-2H6a2 2 0 00-2 2v6a2 2 0 002 2zm10-10V7a4 4 0 00-8 0v4h8z" />
+                  </svg>
+                  <h3 className="text-lg font-semibold text-gray-900 mb-2">
+                    Upload momentan nicht möglich
+                  </h3>
+                  <p className="text-gray-600 mb-4">
+                    Ihre Gläubigerliste wird gerade überprüft. Der Dokumentenupload ist während dieser Zeit gesperrt.
+                  </p>
+                  <p className="text-sm text-gray-500">
+                    Falls Sie weitere Gläubigerdokumente haben, schreiben Sie uns bitte eine E-Mail.
+                  </p>
+                </div>
+              </div>
+            )}
 
             {/* Info banner when creditor confirmation is pending */}
             {showingCreditorConfirmation && (
