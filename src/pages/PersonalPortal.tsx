import React, { useState, useEffect } from 'react';
import { useParams, useNavigate } from 'react-router-dom';
import CreditorUploadComponent from '../components/CreditorUploadComponent';
import ClientDataComponent from '../components/ClientDataComponent';
import ClientProgressTracker from '../components/ClientProgressTracker';
import ClientDocumentsViewer from '../components/ClientDocumentsViewer';
import ClientInvoicesViewer from '../components/ClientInvoicesViewer';
import CreditorConfirmation from '../components/CreditorConfirmation';
import FinancialDataForm from '../components/FinancialDataForm';
import { ArrowPathIcon } from '@heroicons/react/24/outline';
import api from '../config/api';
import ClientAddressForm from '../components/ClientAddressForm';

/**
 * Personal/Client Portal Function Component
 * Combines all portal functionality into a reusable component
 * Optimized for mobile-first experience
 */
export const PersonalPortal = ({
  clientId: propClientId,
  onLogout,
  customProgressPhases,
  customLogo,
  customTitle = 'Mandantenportal',
  customColors = {
    primary: '#9f1a1d',
    primaryHover: '#7d1517'
  }
}: {
  clientId?: string;
  onLogout?: () => void;
  customProgressPhases?: Array<{ name: string; description: string }>;
  customLogo?: string;
  customTitle?: string;
  customColors?: {
    primary: string;
    primaryHover: string;
  };
}) => {
  const { clientId: paramClientId } = useParams();
  const navigate = useNavigate();
  const clientId = propClientId || paramClientId;

  const [client, setClient] = useState<any>(null);
  const [loading, setLoading] = useState(true);
  const [error, setError] = useState<string | null>(null);
  const [documents, setDocuments] = useState<any[]>([]);
  const [creditorConfirmationData, setCreditorConfirmationData] = useState<any>(null);
  const [showingCreditorConfirmation, setShowingCreditorConfirmation] = useState(false);
  const [showingFinancialForm, setShowingFinancialForm] = useState(false);
  const [showAddressForm, setShowAddressForm] = useState(false);
  const [financialDataSubmitted, setFinancialDataSubmitted] = useState(false);
  const [creditorResponsePeriod, setCreditorResponsePeriod] = useState<any>(null);
  const [previewFile, setPreviewFile] = useState<{
    loading?: boolean;
    url?: string;
    name?: string;
    type?: string;
  } | null>(null);


  // Default progress phases
  const defaultProgressPhases = [
    { name: 'Anfrage', description: 'Ihre Anfrage wurde erfasst und bearbeitet.' },
    { name: 'Vertrag', description: 'Der Vertrag wurde unterzeichnet.' },
    { name: 'Dokumente', description: 'Wir sammeln alle relevanten Gläubigerbriefe.' },
    { name: 'Bearbeitung', description: 'Wir analysieren Ihre Situation und erstellen einen Plan.' },
    { name: 'Abschluss', description: 'Der Prozess wird abgeschlossen.' }
  ];

  const progressPhases = customProgressPhases || defaultProgressPhases;

  // Fetch client data and documents
  const fetchClientData = async () => {
    try {
      setLoading(true);
      const response = await api.get(`/api/clients/${clientId}`);
      const clientData = response.data;

      if (clientData.clickupId) {
        try {
          const formResponse = await api.get(`/api/proxy/forms/${clientData.clickupId}`);
          if (formResponse.data) {
            clientData.formData = formResponse.data;
          }
        } catch (formErr) {
          console.error('Error fetching form data:', formErr);
        }
      }

      // Fetch documents separately for better state management
      try {
        const documentsResponse = await api.get(`/api/clients/${clientId}/documents`);
        setDocuments(documentsResponse.data || []);
      } catch (docErr) {
        console.error('Error fetching documents:', docErr);
        setDocuments([]);
      }

      // Check for creditor confirmation status
      try {
        const creditorResponse = await api.get(`/api/clients/${clientId}/creditor-confirmation`);
        console.log('🔍 Creditor confirmation API response:', creditorResponse.data);
        setCreditorConfirmationData(creditorResponse.data);

        // Show creditor confirmation only after 7-day review is triggered or explicitly in review status
        // Do NOT show during the 7-day waiting period after payment + documents
        const shouldShowCreditorConfirmation =
          creditorResponse.data &&
          (
            creditorResponse.data.workflow_status === 'awaiting_client_confirmation' ||
            creditorResponse.data.workflow_status === 'client_confirmation' ||
            creditorResponse.data.workflow_status === 'creditor_review' ||
            (clientData.first_payment_received &&
              clientData.seven_day_review_triggered === true &&
              clientData.current_status === 'creditor_review')
          ) &&
          !creditorResponse.data.client_confirmed;

        console.log('🎯 Should show creditor confirmation:', shouldShowCreditorConfirmation, {
          workflow_status: creditorResponse.data?.workflow_status,
          client_confirmed: creditorResponse.data?.client_confirmed,
          current_status: clientData.current_status,
          admin_approved: clientData.admin_approved
        });

        setShowingCreditorConfirmation(shouldShowCreditorConfirmation);
      } catch (creditorErr) {
        console.log('No creditor confirmation data available yet');
        setCreditorConfirmationData(null);
        setShowingCreditorConfirmation(false);
      }

      // Check if financial data form should be shown (after creditor response period)
      try {
        const financialResponse = await api.get(`/api/clients/${clientId}/financial-form-status`);

        // Defensive programming - validate response structure
        if (financialResponse?.data) {
          const responseData = financialResponse.data;
          const shouldShowFinancialForm = responseData.should_show_form === true;
          const alreadySubmitted = responseData.form_submitted === true;
          const periodInfo = responseData.creditor_response_period || null;

          console.log('📋 Financial form status:', {
            shouldShow: shouldShowFinancialForm,
            submitted: alreadySubmitted,
            periodStatus: periodInfo?.status,
            daysRemaining: periodInfo?.days_remaining,
            responseReceived: true
          });

          // setShowAddressForm(!responseData.)

          setShowingFinancialForm(shouldShowFinancialForm && !alreadySubmitted);
          setFinancialDataSubmitted(alreadySubmitted);
          setCreditorResponsePeriod(periodInfo);
          const shouldShowAddressForm = shouldShowFinancialForm || alreadySubmitted;

          setShowAddressForm(shouldShowAddressForm);
        } else {
          console.warn('Invalid financial form status response structure');
          setShowingFinancialForm(false);
          setFinancialDataSubmitted(false);
          setCreditorResponsePeriod(null);
        }
      } catch (financialErr: any) {
        console.error('Financial form status error:', financialErr);
        // Differentiate between network errors and other errors
        if (financialErr.code === 'NETWORK_ERROR' || financialErr.response?.status >= 500) {
          console.log('Server error - financial form status not available');
        } else {
          console.log('Financial form not ready yet - creditor period may not be expired');
        }
        setShowingFinancialForm(false);
        setFinancialDataSubmitted(false);
        setCreditorResponsePeriod(null);
      }

      setClient(clientData);
      setError(null);
    } catch (err) {
      console.error('Error fetching client data:', err);
      setError(
        "Es tut uns leid, wir können die Inhalte oder die Seite für Sie nicht anzeigen. Bitte versuchen Sie es erneut oder melden Sie sich mit Ihren Zugangsdaten erneut an."
      );

    } finally {
      setLoading(false);
    }
  };

  // Refresh documents and creditor confirmation status
  const refreshDocuments = async () => {
    try {
      const documentsResponse = await api.get(`/api/clients/${clientId}/documents`);
      setDocuments(documentsResponse.data || []);

      // Also refresh creditor confirmation status
      try {
        const creditorResponse = await api.get(`/api/clients/${clientId}/creditor-confirmation`);
        setCreditorConfirmationData(creditorResponse.data);

        const shouldShowCreditorConfirmation =
          creditorResponse.data &&
          (
            creditorResponse.data.workflow_status === 'awaiting_client_confirmation' ||
            creditorResponse.data.workflow_status === 'client_confirmation' ||
            creditorResponse.data.workflow_status === 'creditor_review'
          ) &&
          !creditorResponse.data.client_confirmed;

        setShowingCreditorConfirmation(shouldShowCreditorConfirmation);
      } catch (creditorErr) {
        console.log('No creditor confirmation data available during refresh');
        setCreditorConfirmationData(null);
        setShowingCreditorConfirmation(false);
      }
    } catch (error) {
      console.error('Error refreshing documents:', error);
    }
  };

  useEffect(() => {
    if (clientId) {
      fetchClientData();
    }
  }, [clientId]);

  // Add polling to check for status updates
  useEffect(() => {
    if (!clientId) return;

    // Poll every 30 seconds when creditor confirmation or financial form is not showing
    const interval = setInterval(() => {
      if (!showingCreditorConfirmation && !showingFinancialForm && !previewFile) {
        fetchClientData();
      }
    }, 30000); // 30 seconds

    return () => clearInterval(interval);
  }, [clientId, showingCreditorConfirmation, showingFinancialForm, previewFile]);

  // Handle upload complete
  const handleUploadComplete = (newDocuments: any) => {
    // Add new documents to existing documents list
    // setDocuments(prevDocuments => [...prevDocuments, ...newDocuments]);
    // refreshDocuments()
  };

  // Handle financial form submission
  const handleFinancialFormSubmitted = (data: any) => {
    setFinancialDataSubmitted(true);
    setShowingFinancialForm(false);

    // Refresh client data to get updated status
    fetchClientData();
  };

  // Handle logout
  const handleLogout = () => {
    localStorage.clear();

    if (onLogout) {
      onLogout();
    } else {
      navigate('/login');
    }
  };

  if (loading) {
    return (
      <div className="min-h-screen bg-gray-50 px-4 py-8 flex flex-col items-center justify-center">
        <ArrowPathIcon className={`h-8 w-8 animate-spin mb-4`} style={{ color: customColors.primary }} />
        <p className="text-gray-600">Daten werden geladen...</p>
      </div>
    );
  }

  if (error) {
    return (
      <div className="min-h-screen bg-gray-50 px-4 py-8 flex flex-col items-center justify-center">
        <div className="w-full max-w-lg text-center">
          <h2 className="text-xl font-bold mb-2" style={{ color: customColors.primary }}>Fehler</h2>
          <p className="text-gray-600 mb-4">{error}</p>
          <button
            onClick={() => window.location.reload()}
            className="px-4 py-2 text-white rounded-lg"
            style={{ backgroundColor: customColors.primary }}
          >
            Erneut versuchen
          </button>
          <button
            onClick={handleLogout}
            className="px-4 py-2 text-white rounded-lg ms-1"
            style={{ backgroundColor: customColors.primary }}
          >
            Abmelden
          </button>
        </div>
      </div>
    );
  }

  return (
    <div className="min-h-screen bg-gray-50">
      {/* Header */}
      <header className="bg-white shadow-sm border-b border-gray-200 px-4 py-4">
        <div className="flex items-center justify-between">
          <div className="flex items-center space-x-3">
            <div className="h-8 md:h-10">
              <img
                src={customLogo || "https://www.schuldnerberatung-anwalt.de/wp-content/uploads/2024/10/Logo-T-Scuric.png"}
                alt="Logo"
                className="h-full object-contain"
              />
            </div>
            <h1 className="text-lg md:text-2xl font-semibold" style={{ color: customColors.primary }}>
              {customTitle}
            </h1>
          </div>
          <button
            onClick={handleLogout}
            className="text-sm bg-gray-100 hover:bg-gray-200 text-gray-700 py-2 px-3 rounded-full transition-colors"
          >
            Abmelden
          </button>
        </div>
      </header>

      {/* Main content */}
      <main className="max-w-2xl mx-auto px-4 py-6 space-y-6">
        {/* Progress tracker */}
        {/* <ClientProgressTracker 
          currentPhase={client?.phase || 2} 
          phases={progressPhases} 
        /> */}

        {/* Client data */}
        {/* <ClientDataComponent client={client} /> */}

        {/* Invoice viewer */}
        {/* <ClientInvoicesViewer client={client} /> */}

        {/* Previously uploaded documents viewer */}
        {/* <ClientDocumentsViewer client={client} /> */}

<<<<<<< HEAD
        {/* Creditor upload component - ALWAYS ACTIVE (iterative loop enabled) */}
        {client?.workflow_status !== 'completed' ? (
          <div className="relative">
            <CreditorUploadComponent
              client={client}
              onUploadComplete={handleUploadComplete}
              showingCreditorConfirmation={showingCreditorConfirmation}
              documents={documents}
            />
=======
        {/* Creditor upload component - conditional display based on workflow status and creditor confirmation */}
        {client?.workflow_status !== 'completed' && !client?.client_confirmed_creditors ? (
          <div className={`relative ${showingCreditorConfirmation ? 'pointer-events-none' : ''}`}>
            <div className={showingCreditorConfirmation ? 'filter blur-sm' : ''}>
              <CreditorUploadComponent
                client={client}
                onUploadComplete={handleUploadComplete}
                showingCreditorConfirmation={showingCreditorConfirmation}
                documents={documents}
                previewFile={previewFile}
                setPreviewFile={setPreviewFile}
              />
            </div>
>>>>>>> 4887772e

            {/* Info banner when creditor confirmation is pending */}
            {showingCreditorConfirmation && (
              <div className="mt-4 bg-blue-50 border-l-4 border-blue-400 rounded-lg p-4">
                <div className="flex items-start">
                  <div className="flex-shrink-0">
                    <svg className="h-5 w-5 text-blue-400" xmlns="http://www.w3.org/2000/svg" viewBox="0 0 20 20" fill="currentColor">
                      <path fillRule="evenodd" d="M18 10a8 8 0 11-16 0 8 8 0 0116 0zm-7-4a1 1 0 11-2 0 1 1 0 012 0zM9 9a1 1 0 000 2v3a1 1 0 001 1h1a1 1 0 100-2v-3a1 1 0 00-1-1H9z" clipRule="evenodd" />
                    </svg>
                  </div>
                  <div className="ml-3">
                    <p className="text-sm text-blue-800">
                      <strong className="font-semibold">💡 Weitere Dokumente hochladen:</strong> Falls Ihnen auffällt, dass noch Gläubigerbriefe fehlen, können Sie diese jederzeit hier hochladen. Nach dem Upload werden die neuen Dokumente von unserem Team geprüft und Sie erhalten eine aktualisierte Gläubigerliste zur Bestätigung.
                    </p>
                  </div>
                </div>
              </div>
            )}
          </div>
        ) : (
          <div className="bg-white rounded-lg shadow-sm border border-gray-200 p-6">
            <div className="text-center">
              <div className="mb-4">
                <div className="w-12 h-12 mx-auto rounded-full bg-green-100 flex items-center justify-center">
                  <svg className="w-6 h-6 text-green-600" fill="none" stroke="currentColor" viewBox="0 0 24 24">
                    <path strokeLinecap="round" strokeLinejoin="round" strokeWidth={2} d="M5 13l4 4L19 7" />
                  </svg>
                </div>
              </div>
              <h3 className="text-lg font-semibold text-gray-900 mb-2">
                {client?.client_confirmed_creditors
                  ? 'Gläubigerliste bestätigt'
                  : 'Dokumentensammlung abgeschlossen'}
              </h3>
              <p className="text-gray-600 mb-4">
                {client?.client_confirmed_creditors
                  ? 'Sie haben Ihre Gläubigerliste bestätigt. Weitere Dokumenten-Uploads sind nicht mehr möglich.'
                  : 'Der Workflow ist abgeschlossen. Die Dokumentensammlung ist beendet.'}
              </p>
              <div className="bg-blue-50 border border-blue-200 rounded-lg p-4">
                <div className="flex items-start">
                  <svg className="w-5 h-5 text-red-800 mt-0.5 mr-2" fill="none" stroke="currentColor" viewBox="0 0 24 24">
                    <path strokeLinecap="round" strokeLinejoin="round" strokeWidth={2} d="M13 16h-1v-4h-1m1-4h.01M21 12a9 9 0 11-18 0 9 9 0 0118 0z" />
                  </svg>
                  <div className="text-sm">
                    <p className="font-medium text-blue-800 mb-1">Weitere Gläubiger?</p>
                    <p className="text-blue-700">
                      Falls Sie weitere Gläubigerdokumente haben, wenden Sie sich bitte an unseren Support.
                      Weitere Uploads über das Portal sind nicht mehr möglich.
                    </p>
                  </div>
                </div>
              </div>
            </div>
          </div>
        )}

        {/* Creditor confirmation component - shows when ready for client confirmation */}
        <CreditorConfirmation clientId={clientId!} />

        {/* Creditor Response Period Status - shows during 30-day waiting period */}
        {creditorResponsePeriod && creditorResponsePeriod.status === 'active' && (
          <div className="bg-white rounded-lg shadow-sm border border-gray-200 p-6">
            <div className="text-center">
              <div className="mb-4">
                <div className="w-12 h-12 mx-auto rounded-full bg-blue-100 flex items-center justify-center">
                  <svg className="w-6 h-6 text-blue-600" fill="none" stroke="currentColor" viewBox="0 0 24 24">
                    <path strokeLinecap="round" strokeLinejoin="round" strokeWidth={2} d="M12 8v4l3 3m6-3a9 9 0 11-18 0 9 9 0 0118 0z" />
                  </svg>
                </div>
              </div>
              <h3 className="text-lg font-semibold text-gray-900 mb-2">
                Warten auf Gläubiger-Antworten
              </h3>
              <p className="text-gray-600 mb-4">
                Wir haben alle Gläubiger kontaktiert und warten auf ihre Antworten zu den Schuldenbeträgen.
              </p>
              <div className="bg-blue-50 border border-blue-200 rounded-lg p-4 mb-4">
                <div className="flex items-center justify-center">
                  <svg className="w-5 h-5 text-blue-600 mr-2" fill="none" stroke="currentColor" viewBox="0 0 24 24">
                    <path strokeLinecap="round" strokeLinejoin="round" strokeWidth={2} d="M8 7V3a4 4 0 118 0v4m-4 12h0m0 0h0m0 0h0" />
                  </svg>
                  <div className="text-center">
                    <p className="font-medium text-blue-800">
                      {creditorResponsePeriod.days_remaining} Tage verbleibend
                    </p>
                    <p className="text-sm text-blue-700 mt-1">
                      von 30 Tagen Antwortzeit für Gläubiger
                    </p>
                  </div>
                </div>
              </div>
              <p className="text-sm text-gray-500">
                Sobald die 30-Tage-Frist abgelaufen ist, werden Sie aufgefordert, Ihre aktuellen Finanzdaten
                für die Erstellung Ihres Schuldenbereinigungsplans anzugeben.
              </p>
            </div>
          </div>
        )}

        {/* Financial Data Form - shows after 30-day creditor response period */}
        {showingFinancialForm && (
          <>
            <FinancialDataForm
              clientId={clientId!}
              onFormSubmitted={handleFinancialFormSubmitted}
              customColors={customColors}
            />

          </>
        )}

        {showAddressForm && (
          <ClientAddressForm
            clientId={clientId!}
            client={client}
            customColors={customColors}
            onFormSubmitted={() => console.log('✅ Address form submitted')}
          />
        )}

        {/* Financial Data Submitted Status */}
        {financialDataSubmitted && !showingFinancialForm && (
          <div className="bg-white rounded-lg shadow-sm border border-gray-200 p-6">
            <div className="text-center">
              <div className="mb-4">
                <div className="w-12 h-12 mx-auto rounded-full bg-green-100 flex items-center justify-center">
                  <svg className="w-6 h-6 text-green-600" fill="none" stroke="currentColor" viewBox="0 0 24 24">
                    <path strokeLinecap="round" strokeLinejoin="round" strokeWidth={2} d="M9 12l2 2 4-4m6 2a9 9 0 11-18 0 9 9 0 0118 0z" />
                  </svg>
                </div>
              </div>
              <h3 className="text-lg font-semibold text-gray-900 mb-2">
                Finanzdaten übermittelt
              </h3>
              <p className="text-gray-600 mb-4">
                Ihre Finanzdaten wurden erfolgreich übermittelt und werden zur Erstellung Ihres Schuldenbereinigungsplans verwendet.
              </p>
              <div className="bg-blue-50 border border-blue-200 rounded-lg p-4">
                <div className="flex items-start">
                  <svg className="w-5 h-5 text-blue-600 mt-0.5 mr-2" fill="none" stroke="currentColor" viewBox="0 0 24 24">
                    <path strokeLinecap="round" strokeLinejoin="round" strokeWidth={2} d="M13 16h-1v-4h-1m1-4h.01M21 12a9 9 0 11-18 0 9 9 0 0118 0z" />
                  </svg>
                  <div className="text-sm">
                    <p className="font-medium text-blue-800 mb-1">In Bearbeitung</p>
                    <p className="text-blue-700">
                      Unser Team erstellt jetzt Ihren individuellen Schuldenbereinigungsplan.
                      Sie werden benachrichtigt, sobald dieser zur Überprüfung bereit ist.
                    </p>
                  </div>
                </div>
              </div>
            </div>
          </div>
        )}



        {/* Rating prompt - only show when NOT showing creditor confirmation */}
        {console.log('🎯 ProvenExpert display check:', { showingCreditorConfirmation, showingFinancialForm, clientConfirmed: client?.client_confirmed_creditors })}
        {!showingCreditorConfirmation && !showingFinancialForm && (
          <div className="rounded-lg bg-gray-50 border border-gray-100 p-4 mb-8">
            <div className="flex items-center justify-between">
              <div className="flex items-start flex-1">
                <div className="flex-shrink-0 h-10 w-10 rounded-full flex items-center justify-center mr-3"
                  style={{ backgroundColor: `${customColors.primary}10` }}>
                  <img
                    src="https://cdn.brandfetch.io/idk-hgfUQ2/w/400/h/400/theme/dark/icon.jpeg?c=1dxbfHSJFAPEGdCLU4o5B"
                    alt="ProvenExpert"
                    className="h-10 w-10 object-cover rounded-full"
                  />
                </div>
                <div>
                  <h4 className="font-medium text-gray-900 text-sm">Ihre Erfahrung zählt</h4>
                  <p className="text-gray-600 text-xs mt-1">
                    Mit Ihrer Bewertung helfen Sie uns, unseren Service kontinuierlich zu verbessern.
                  </p>
                </div>
              </div>
              <a
                href="https://www.provenexpert.com/rechtsanwalt-thomas-scuric/9298/"
                target="_blank"
                rel="noopener noreferrer"
                className="px-3 py-1.5 rounded-full text-white text-xs font-medium transition-colors ml-4 whitespace-nowrap"
                style={{
                  backgroundColor: '#047857',
                }}
                onMouseEnter={(e) => e.currentTarget.style.backgroundColor = '#065f46'}
                onMouseLeave={(e) => e.currentTarget.style.backgroundColor = '#047857'}
              >
                Jetzt bewerten
              </a>
            </div>
          </div>
        )}

        {/* Footer note */}
        <div className="text-center text-xs text-gray-500 pt-4 pb-16">
          <div className="flex justify-center mb-3">
            <div className="h-8 flex items-center justify-center">
              <img
                src={customLogo || "https://www.anwalt-privatinsolvenz-online.de/wp-content/uploads/2015/08/Logo-T-Scuric.png"}
                alt="Logo"
                className="h-auto w-auto max-h-full max-w-[80px] object-contain opacity-70"
              />
            </div>
          </div>
          <p>© 2025 T. Scuric Rechtsanwälte</p>
          <p className="mt-1">Bei Fragen nutzen Sie bitte die Support-Funktion</p>
        </div>
      </main>
    </div>
  );
};

export default PersonalPortal;<|MERGE_RESOLUTION|>--- conflicted
+++ resolved
@@ -345,7 +345,6 @@
         {/* Previously uploaded documents viewer */}
         {/* <ClientDocumentsViewer client={client} /> */}
 
-<<<<<<< HEAD
         {/* Creditor upload component - ALWAYS ACTIVE (iterative loop enabled) */}
         {client?.workflow_status !== 'completed' ? (
           <div className="relative">
@@ -354,22 +353,9 @@
               onUploadComplete={handleUploadComplete}
               showingCreditorConfirmation={showingCreditorConfirmation}
               documents={documents}
+              previewFile={previewFile}
+              setPreviewFile={setPreviewFile}
             />
-=======
-        {/* Creditor upload component - conditional display based on workflow status and creditor confirmation */}
-        {client?.workflow_status !== 'completed' && !client?.client_confirmed_creditors ? (
-          <div className={`relative ${showingCreditorConfirmation ? 'pointer-events-none' : ''}`}>
-            <div className={showingCreditorConfirmation ? 'filter blur-sm' : ''}>
-              <CreditorUploadComponent
-                client={client}
-                onUploadComplete={handleUploadComplete}
-                showingCreditorConfirmation={showingCreditorConfirmation}
-                documents={documents}
-                previewFile={previewFile}
-                setPreviewFile={setPreviewFile}
-              />
-            </div>
->>>>>>> 4887772e
 
             {/* Info banner when creditor confirmation is pending */}
             {showingCreditorConfirmation && (
