--- conflicted
+++ resolved
@@ -137,13 +137,6 @@
     }
   };
 
-<<<<<<< HEAD
-=======
-  const handleInputChange = (e: React.ChangeEvent<HTMLInputElement>) => {
-    const { name, value } = e.target;
-    setCredentials(prev => ({ ...prev, [name]: value }));
-  };
-
   // Load saved email on mount
   useEffect(() => {
     const savedEmail = localStorage.getItem('savedEmail');
@@ -161,8 +154,6 @@
       localStorage.removeItem('savedEmail');
     }
   }, [rememberMe, credentials.email]);
-
->>>>>>> 94ef6387
   return (
     <div className="min-h-screen bg-white font-sans">
       {/* Header */}
@@ -189,31 +180,6 @@
             </p>
           </div>
 
-<<<<<<< HEAD
-            <div>
-              <label htmlFor="aktenzeichen" className="block text-sm font-medium text-gray-700">
-                {isPasswordSet === true ? 'Passwort' : 'Aktenzeichen'}
-                {checkingPasswordStatus && (
-                  <span className="ml-2 text-xs text-gray-500">(wird geprüft...)</span>
-                )}
-              </label>
-              <div className="mt-1 relative">
-                <input
-                  id="aktenzeichen"
-                  name="aktenzeichen"
-                  type={isPasswordSet
-                    ? showAktenzeichen
-                      ? 'text'
-                      : 'password'
-                    : showAktenzeichen
-                    ? 'password'
-                    : 'text'}
-                  
-                  required
-                  className="appearance-none relative block w-full px-3 py-2 pr-10 border border-gray-300 placeholder-gray-500 text-gray-900 rounded-md focus:outline-none focus:ring-red-800 focus:border-red-800 focus:z-10 sm:text-sm"
-                  placeholder={isPasswordSet === true ? 'Ihr Passwort' : 'MAND_2024_001'}
-                  value={credentials.aktenzeichen}
-=======
           {/* Login Form */}
           <form onSubmit={handleSubmit} className="space-y-5">
             <div className="space-y-4">
@@ -229,7 +195,6 @@
                   spellCheck="false"
                   required
                   value={credentials.email}
->>>>>>> 94ef6387
                   onChange={handleInputChange}
                   className="w-full h-12 bg-gray-50 border border-gray-300 rounded-lg px-4 text-base text-gray-900 placeholder-gray-500 transition-all duration-200 focus:outline-none focus:bg-white focus:border-gray-500 focus:ring-2 focus:ring-gray-200"
                 />
@@ -259,15 +224,6 @@
                   )}
                 </button>
               </div>
-<<<<<<< HEAD
-              <p className="mt-1 text-xs text-gray-500">
-                {isPasswordSet === true 
-                  ? 'Geben Sie Ihr Passwort ein, das Sie zuvor festgelegt haben'
-                  : 'Ihr Aktenzeichen finden Sie in der E-Mail, die Sie von uns erhalten haben'
-                }
-              </p>
-=======
->>>>>>> 94ef6387
             </div>
 
             <div className="flex items-center pt-1">
