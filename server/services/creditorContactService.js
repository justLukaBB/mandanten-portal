--- conflicted
+++ resolved
@@ -917,25 +917,11 @@
             await this.zendesk.addSideConversationStatusUpdate(settlementTicket.id, statusUpdates);
 
             // Step 10: Update creditor records with Side Conversation IDs and start monitoring
-<<<<<<< HEAD
             await this.updateCreditorsWithSideConversationIds(clientReference, emailResults);
 
             // Wait for database save to complete before starting monitoring
             await new Promise(resolve => setTimeout(resolve, 2000));
-
-=======
-            const updateResult = await this.updateCreditorsWithSideConversationIds(clientReference, emailResults);
-            
-            if (!updateResult.success) {
-                console.error(`❌ Failed to update creditors with Side Conversation IDs: ${updateResult.error}`);
-                // Implement additional robust fallback
-                await this.robustUpdateCreditorsWithRetry(clientReference, emailResults);
-            }
-            
-            // Wait for database save to complete before starting monitoring
-            await new Promise(resolve => setTimeout(resolve, 3000));
-            
->>>>>>> ede3d389
+          
             // Step 11: Start settlement response monitoring (1-minute intervals)
             const SettlementResponseMonitor = require('./settlementResponseMonitor');
             const settlementMonitor = new SettlementResponseMonitor();
@@ -1318,7 +1304,7 @@
     /**
      * Update creditor records with Side Conversation IDs for settlement response tracking
      */
-    async updateCreditorsWithSideConversationIds(clientReference, emailResults) {
+      async updateCreditorsWithSideConversationIds(clientReference, emailResults) {
         try {
             console.log(`📋 Updating creditor records with Side Conversation IDs for ${clientReference}`);
 
@@ -1439,21 +1425,11 @@
 
                     // Retry with direct database updates for each creditor
                     console.log(`🔄 Attempting direct database update fallback for ${emailResults.length} creditors...`);
-<<<<<<< HEAD
 
                     for (const emailResult of emailResults) {
                         if (emailResult.success && emailResult.side_conversation_id) {
                             const updateResult = await Client.updateOne(
                                 {
-=======
-                    
-                    let directUpdateCount = 0;
-                    for (const emailResult of emailResults) {
-                        if (emailResult.success && emailResult.side_conversation_id) {
-                            // Try updating by creditor ID first
-                            let updateResult = await Client.updateOne(
-                                { 
->>>>>>> ede3d389
                                     aktenzeichen: clientReference,
                                     'final_creditor_list.id': emailResult.creditor_id
                                 },
@@ -1465,41 +1441,9 @@
                                     }
                                 }
                             );
-                            
-                            // If creditor ID update failed, try by name
-                            if (updateResult.modifiedCount === 0) {
-                                console.log(`⚠️ Creditor ID update failed, trying by name: ${emailResult.creditor_name}`);
-                                updateResult = await Client.updateOne(
-                                    { 
-                                        aktenzeichen: clientReference,
-                                        'final_creditor_list.sender_name': emailResult.creditor_name,
-                                        'final_creditor_list.settlement_side_conversation_id': { $exists: false } // Only update if not already set
-                                    },
-                                    { 
-                                        $set: {
-                                            'final_creditor_list.$.settlement_side_conversation_id': emailResult.side_conversation_id,
-                                            'final_creditor_list.$.settlement_plan_sent_at': new Date(),
-                                            'final_creditor_list.$.settlement_response_status': 'pending'
-                                        }
-                                    }
-                                );
-                            }
-                            
-                            if (updateResult.modifiedCount > 0) {
-                                console.log(`🔄 Direct update for ${emailResult.creditor_name}: SUCCESS`);
-                                directUpdateCount++;
-                            } else {
-                                console.log(`🔄 Direct update for ${emailResult.creditor_name}: FAILED - no matching document or already updated`);
-                            }
+                            console.log(`🔄 Direct update for ${emailResult.creditor_name}:`, updateResult.modifiedCount > 0 ? 'SUCCESS' : 'FAILED');
                         }
                     }
-                    
-                    console.log(`🔄 Direct update results: ${directUpdateCount}/${emailResults.filter(r => r.success && r.side_conversation_id).length} creditors updated`);
-                    
-                    // Final verification after direct updates
-                    const finalVerifyClient = await Client.findOne({ aktenzeichen: clientReference });
-                    const finalSettlementIds = finalVerifyClient.final_creditor_list.filter(c => c.settlement_side_conversation_id);
-                    console.log(`🔍 Final verification: ${finalSettlementIds.length} creditors have settlement_side_conversation_id`);
                 }
             }
 
@@ -1516,526 +1460,6 @@
             };
         }
     }
-
-    /**
-     * Send Nullplan documents to creditors via Side Conversations with download links
-     * For clients with no garnishable income (pfändbar amount = 0)
-     */
-    async sendNullplanToCreditors(clientReference, nullplanData, generatedDocuments = null) {
-        try {
-            console.log(`📧 Starting Nullplan distribution for client ${clientReference}...`);
-
-            // Test Zendesk connection
-            const connectionTest = await this.zendesk.testConnection();
-            if (!connectionTest.success) {
-                console.error(`❌ Zendesk connection failed: ${connectionTest.error}`);
-                return {
-                    success: false,
-                    error: 'Zendesk connection failed',
-                    details: connectionTest.error
-                };
-            }
-
-            // Get client data
-            const Client = require('../models/Client');
-            const client = await Client.findOne({ aktenzeichen: clientReference });
-            if (!client) {
-                console.error(`❌ Client not found: ${clientReference}`);
-                return {
-                    success: false,
-                    error: 'Client not found'
-                };
-            }
-
-            // Find existing Zendesk user for client
-            const zendeskUser = await this.zendesk.findOrCreateUser(client.email, `${client.firstName} ${client.lastName}`);
-            if (!zendeskUser) {
-                console.error(`❌ Could not create Zendesk user for ${client.email}`);
-                return {
-                    success: false,
-                    error: 'Could not create Zendesk user'
-                };
-            }
-
-            // Get creditors
-            const creditors = nullplanData.creditors || client.final_creditor_list?.filter(c => c.status === 'confirmed') || [];
-            if (creditors.length === 0) {
-                console.warn(`⚠️ No creditors found for Nullplan distribution`);
-                return {
-                    success: false,
-                    error: 'No creditors found'
-                };
-            }
-
-            console.log(`📋 Found ${creditors.length} creditors for Nullplan distribution`);
-
-            // Create main ticket for Nullplan distribution
-            const nullplanTicket = await this.zendesk.createNullplanTicket(
-                zendeskUser.id,
-                client,
-                nullplanData,
-                creditors.length
-            );
-
-            console.log(`🎫 Created Nullplan ticket: ${nullplanTicket.id}`);
-
-            // Upload documents to main ticket and get download URLs
-            const uploadResult = await this.uploadNullplanDocumentsWithUrls(
-                nullplanTicket.id,
-                {
-                    name: `${client.firstName} ${client.lastName}`,
-                    reference: client.aktenzeichen,
-                    email: client.email
-                },
-                nullplanData,
-                generatedDocuments
-            );
-
-            if (!uploadResult.success) {
-                console.error(`❌ Document upload failed: ${uploadResult.error}`);
-                return {
-                    success: false,
-                    error: 'Document upload failed',
-                    details: uploadResult.error
-                };
-            }
-
-            console.log(`📎 Uploaded ${uploadResult.documents_uploaded} documents with URLs`);
-
-            // Create Side Conversations with download links for each creditor
-            const emailResults = await this.createNullplanSideConversationsWithLinks(
-                nullplanTicket.id,
-                {
-                    name: `${client.firstName} ${client.lastName}`,
-                    reference: client.aktenzeichen,
-                    email: client.email
-                },
-                creditors,
-                nullplanData,
-                uploadResult.download_urls
-            );
-
-            // Add status update to ticket
-            await this.zendesk.addInternalNote(
-                nullplanTicket.id,
-                `🎯 Nullplan-Distribution abgeschlossen\n\n` +
-                `✅ E-Mails versendet: ${emailResults.length}/${creditors.length}\n` +
-                `📄 Dokumente: Nullplan + Forderungsübersicht\n` +
-                `⏰ Timestamp: ${new Date().toISOString()}`
-            );
-
-            // Update creditor records with Side Conversation IDs for tracking
-            const updateResult = await this.updateCreditorsWithNullplanSideConversationIds(
-                clientReference, 
-                emailResults
-            );
-
-            // Count successful emails
-            const successfulEmails = emailResults.filter(result => result.success);
-
-            console.log(`✅ Nullplan distribution completed:`);
-            console.log(`   📧 Emails sent: ${successfulEmails.length}/${creditors.length}`);
-            console.log(`   🎫 Ticket ID: ${nullplanTicket.id}`);
-
-            return {
-                success: true,
-                client_reference: clientReference,
-                zendesk_user_id: zendeskUser.id,
-                nullplan_ticket_id: nullplanTicket.id,
-                nullplan_ticket_subject: nullplanTicket.subject,
-                emails_sent: successfulEmails.length,
-                total_creditors: creditors.length,
-                side_conversations_created: emailResults.length,
-                method: 'side_conversation_with_links',
-                email_results: emailResults,
-                processing_timestamp: new Date().toISOString()
-            };
-
-        } catch (error) {
-            console.error(`❌ Error in sendNullplanToCreditors: ${error.message}`);
-            return {
-                success: false,
-                error: error.message,
-                client_reference: clientReference,
-                processing_timestamp: new Date().toISOString()
-            };
-        }
-    }
-
-    /**
-     * Upload Nullplan documents to main ticket and get download URLs
-     */
-    async uploadNullplanDocumentsWithUrls(ticketId, clientData, nullplanData, generatedDocuments = null) {
-        try {
-            console.log(`📤 Uploading Nullplan documents to ticket ${ticketId}...`);
-
-            let documentPaths = [];
-            let buffers = [];
-
-            if (generatedDocuments && generatedDocuments.nullplan && generatedDocuments.forderungsuebersicht) {
-                // Use already generated documents
-                documentPaths = [
-                    {
-                        path: generatedDocuments.nullplan.document_info.path,
-                        type: 'nullplan',
-                        filename: generatedDocuments.nullplan.document_info.filename
-                    },
-                    {
-                        path: generatedDocuments.forderungsuebersicht.document_info.path,
-                        type: 'forderungsuebersicht',
-                        filename: generatedDocuments.forderungsuebersicht.document_info.filename
-                    }
-                ];
-                buffers = [
-                    generatedDocuments.nullplan.buffer,
-                    generatedDocuments.forderungsuebersicht.buffer
-                ];
-            } else {
-                // Generate documents on the fly
-                const DocumentGenerator = require('./documentGenerator');
-                const documentGenerator = new DocumentGenerator();
-                
-                const documentsResult = await documentGenerator.generateNullplanDocuments(clientData.reference);
-                
-                if (!documentsResult.success) {
-                    throw new Error(`Document generation failed: ${documentsResult.error}`);
-                }
-
-                documentPaths = [
-                    {
-                        path: documentsResult.nullplan.document_info.path,
-                        type: 'nullplan',
-                        filename: documentsResult.nullplan.document_info.filename
-                    },
-                    {
-                        path: documentsResult.forderungsuebersicht.document_info.path,
-                        type: 'forderungsuebersicht',
-                        filename: documentsResult.forderungsuebersicht.document_info.filename
-                    }
-                ];
-                buffers = [
-                    documentsResult.nullplan.buffer,
-                    documentsResult.forderungsuebersicht.buffer
-                ];
-            }
-
-            // Upload documents to Zendesk
-            const uploadResults = [];
-            for (let i = 0; i < documentPaths.length; i++) {
-                const docPath = documentPaths[i];
-                const buffer = buffers[i];
-                
-                console.log(`📄 Uploading ${docPath.type}: ${docPath.filename}`);
-                
-                const uploadResult = await this.zendesk.uploadFileToZendesk(
-                    docPath.filename,
-                    buffer
-                );
-                
-                if (uploadResult.success) {
-                    uploadResults.push({
-                        ...uploadResult,
-                        type: docPath.type,
-                        filename: docPath.filename
-                    });
-                } else {
-                    console.error(`❌ Upload failed for ${docPath.filename}: ${uploadResult.error}`);
-                }
-            }
-
-            if (uploadResults.length === 0) {
-                throw new Error('No documents were successfully uploaded');
-            }
-
-            // Attach uploaded files to the ticket
-            const comment = {
-                body: `📄 Nullplan-Dokumente für ${clientData.name} (${clientData.reference})\n\n` +
-                      `Datum: ${new Date().toLocaleDateString('de-DE')}\n` +
-                      `Pfändbares Einkommen: 0,00 EUR\n` +
-                      `Gesamtschulden: €${nullplanData.total_debt?.toFixed(2) || '0.00'}\n\n` +
-                      `Hochgeladene Dokumente:\n` +
-                      uploadResults.map(doc => `• ${doc.filename} (${doc.type})`).join('\n'),
-                uploads: uploadResults.map(result => result.upload.token),
-                public: false
-            };
-
-            await this.zendesk.addCommentToTicket(ticketId, comment);
-            console.log(`📎 Attached ${uploadResults.length} documents to ticket ${ticketId}`);
-
-            // Get download URLs from ticket attachments
-            const downloadUrls = await this.zendesk.getTicketAttachmentUrls(ticketId, uploadResults);
-
-            return {
-                success: true,
-                documents_uploaded: uploadResults.length,
-                upload_results: uploadResults,
-                download_urls: downloadUrls,
-                ticket_id: ticketId
-            };
-
-        } catch (error) {
-            console.error(`❌ Error uploading Nullplan documents: ${error.message}`);
-            return {
-                success: false,
-                error: error.message,
-                ticket_id: ticketId
-            };
-        }
-    }
-
-    /**
-     * Create Side Conversations with download links for Nullplan distribution
-     */
-    async createNullplanSideConversationsWithLinks(ticketId, clientData, creditors, nullplanData, downloadUrls) {
-        console.log(`📧 Creating Side Conversations for ${creditors.length} creditors with download links...`);
-
-        const emailResults = [];
-
-        for (const creditor of creditors) {
-            try {
-                console.log(`📤 Sending Nullplan to: ${creditor.sender_name || creditor.creditor_name} (${creditor.sender_email || creditor.creditor_email})`);
-
-                // Generate email content with download links
-                const emailBody = this.zendesk.generateNullplanEmailBodyWithLinks(
-                    creditor,
-                    clientData,
-                    nullplanData,
-                    downloadUrls
-                );
-
-                const subject = `Nullplan - ${creditor.sender_name || creditor.creditor_name} - Az: ${clientData.reference}`;
-
-                // Create Side Conversation
-                const sideConversationResult = await this.zendesk.createSideConversationWithDownloadLinks(
-                    ticketId,
-                    creditor.sender_email || creditor.creditor_email,
-                    subject,
-                    emailBody
-                );
-
-                if (sideConversationResult.success) {
-                    console.log(`✅ Side Conversation created: ${sideConversationResult.side_conversation_id}`);
-                    emailResults.push({
-                        success: true,
-                        creditor_name: creditor.sender_name || creditor.creditor_name,
-                        creditor_email: creditor.sender_email || creditor.creditor_email,
-                        creditor_id: creditor.id,
-                        side_conversation_id: sideConversationResult.side_conversation_id,
-                        method: 'side_conversation_with_links'
-                    });
-                } else {
-                    console.error(`❌ Side Conversation failed for ${creditor.sender_name}: ${sideConversationResult.error}`);
-                    emailResults.push({
-                        success: false,
-                        creditor_name: creditor.sender_name || creditor.creditor_name,
-                        creditor_email: creditor.sender_email || creditor.creditor_email,
-                        creditor_id: creditor.id,
-                        error: sideConversationResult.error,
-                        method: 'side_conversation_with_links'
-                    });
-                }
-
-            } catch (error) {
-                console.error(`❌ Error creating Side Conversation for ${creditor.sender_name}: ${error.message}`);
-                emailResults.push({
-                    success: false,
-                    creditor_name: creditor.sender_name || creditor.creditor_name,
-                    creditor_email: creditor.sender_email || creditor.creditor_email,
-                    creditor_id: creditor.id,
-                    error: error.message,
-                    method: 'side_conversation_with_links'
-                });
-            }
-        }
-
-        console.log(`📊 Side Conversation creation completed: ${emailResults.filter(r => r.success).length}/${emailResults.length} successful`);
-        return emailResults;
-    }
-
-    /**
-     * Update creditor records with Nullplan Side Conversation IDs for tracking
-     */
-    async updateCreditorsWithNullplanSideConversationIds(clientReference, emailResults) {
-        try {
-            console.log(`🔄 Updating creditor records with Nullplan Side Conversation IDs...`);
-
-            const Client = require('../models/Client');
-            const client = await Client.findOne({ aktenzeichen: clientReference });
-            
-            if (!client) {
-                throw new Error(`Client not found: ${clientReference}`);
-            }
-
-            let updatedCount = 0;
-
-            if (client.final_creditor_list) {
-                for (const emailResult of emailResults) {
-                    if (emailResult.success && emailResult.side_conversation_id) {
-                        // Find creditor by ID first, then by name if needed
-                        const creditor = client.final_creditor_list.find(c => 
-                            c.id === emailResult.creditor_id
-                        ) || client.final_creditor_list.find(c => 
-                            c.sender_name === emailResult.creditor_name && 
-                            !c.nullplan_side_conversation_id
-                        );
-
-                        if (creditor) {
-                            creditor.nullplan_side_conversation_id = emailResult.side_conversation_id;
-                            creditor.nullplan_sent_at = new Date();
-                            creditor.nullplan_response_status = 'pending';
-                            updatedCount++;
-                            console.log(`📧 Updated ${creditor.sender_name} with Nullplan Side Conversation ID: ${emailResult.side_conversation_id}`);
-                        } else {
-                            console.warn(`⚠️ Creditor not found in final_creditor_list: ${emailResult.creditor_name}`);
-                        }
-                    }
-                }
-
-                // Save client with updated Side Conversation IDs
-                client.markModified('final_creditor_list');
-                await client.save();
-                console.log(`💾 Client ${clientReference} saved with ${updatedCount} updated creditors`);
-
-                // Try direct MongoDB updates as fallback for any missed updates
-                for (const emailResult of emailResults) {
-                    if (emailResult.success && emailResult.side_conversation_id) {
-                        const updateResult = await Client.updateOne(
-                            { 
-                                aktenzeichen: clientReference,
-                                'final_creditor_list.id': emailResult.creditor_id
-                            },
-                            { 
-                                $set: {
-                                    'final_creditor_list.$.nullplan_side_conversation_id': emailResult.side_conversation_id,
-                                    'final_creditor_list.$.nullplan_sent_at': new Date(),
-                                    'final_creditor_list.$.nullplan_response_status': 'pending'
-                                }
-                            }
-                        );
-                        console.log(`🔄 Direct update for ${emailResult.creditor_name}:`, updateResult.modifiedCount > 0 ? 'SUCCESS' : 'FAILED');
-                    }
-                }
-            }
-
-            return {
-                success: true,
-                updated_count: updatedCount
-            };
-
-        } catch (error) {
-            console.error(`❌ Error updating creditors with Nullplan Side Conversation IDs:`, error.message);
-            return {
-                success: false,
-                error: error.message
-            };
-        }
-    }
-
-    /**
-     * Robust fallback method to update creditors with retry logic and multiple approaches
-     */
-    async robustUpdateCreditorsWithRetry(clientReference, emailResults, maxRetries = 3) {
-        console.log(`🔄 Starting robust creditor update fallback for ${clientReference} with ${maxRetries} retries`);
-        
-        const Client = require('../models/Client');
-        
-        for (let attempt = 1; attempt <= maxRetries; attempt++) {
-            try {
-                console.log(`📝 Attempt ${attempt}/${maxRetries} - Updating creditors with Side Conversation IDs`);
-                
-                // Approach 1: Direct MongoDB update operations (most reliable)
-                let successCount = 0;
-                for (const emailResult of emailResults) {
-                    if (emailResult.success && emailResult.side_conversation_id) {
-                        console.log(`🔧 Direct update for creditor: ${emailResult.creditor_name} (ID: ${emailResult.creditor_id})`);
-                        
-                        // Try updating by creditor ID first
-                        let updateResult = await Client.updateOne(
-                            { 
-                                aktenzeichen: clientReference,
-                                'final_creditor_list.id': emailResult.creditor_id
-                            },
-                            { 
-                                $set: {
-                                    'final_creditor_list.$.settlement_side_conversation_id': emailResult.side_conversation_id,
-                                    'final_creditor_list.$.settlement_plan_sent_at': new Date(),
-                                    'final_creditor_list.$.settlement_response_status': 'pending'
-                                }
-                            }
-                        );
-                        
-                        // If creditor ID update failed, try by name
-                        if (updateResult.modifiedCount === 0) {
-                            console.log(`⚠️ Creditor ID update failed, trying by name: ${emailResult.creditor_name}`);
-                            updateResult = await Client.updateOne(
-                                { 
-                                    aktenzeichen: clientReference,
-                                    'final_creditor_list.sender_name': emailResult.creditor_name
-                                },
-                                { 
-                                    $set: {
-                                        'final_creditor_list.$.settlement_side_conversation_id': emailResult.side_conversation_id,
-                                        'final_creditor_list.$.settlement_plan_sent_at': new Date(),
-                                        'final_creditor_list.$.settlement_response_status': 'pending'
-                                    }
-                                }
-                            );
-                        }
-                        
-                        if (updateResult.modifiedCount > 0) {
-                            console.log(`✅ Successfully updated ${emailResult.creditor_name} with Side Conversation ID: ${emailResult.side_conversation_id}`);
-                            successCount++;
-                        } else {
-                            console.error(`❌ Failed to update ${emailResult.creditor_name} - no matching document found`);
-                        }
-                    }
-                }
-                
-                // Approach 2: Verify updates worked
-                const verifyClient = await Client.findOne({ aktenzeichen: clientReference });
-                const updatedCreditors = verifyClient.final_creditor_list.filter(c => c.settlement_side_conversation_id);
-                const expectedUpdates = emailResults.filter(r => r.success && r.side_conversation_id).length;
-                
-                console.log(`🔍 Verification: Found ${updatedCreditors.length} creditors with settlement_side_conversation_id, expected ${expectedUpdates}`);
-                
-                if (updatedCreditors.length >= expectedUpdates) {
-                    console.log(`✅ Verification successful: ${updatedCreditors.length}/${expectedUpdates} creditors updated`);
-                    return {
-                        success: true,
-                        updated_count: updatedCreditors.length,
-                        attempt: attempt
-                    };
-                } else {
-                    console.warn(`⚠️ Verification failed: ${updatedCreditors.length}/${expectedUpdates} creditors updated`);
-                    if (attempt === maxRetries) {
-                        throw new Error(`Final verification failed: only ${updatedCreditors.length}/${expectedUpdates} creditors updated`);
-                    }
-                    // Wait before next attempt
-                    await new Promise(resolve => setTimeout(resolve, 2000));
-                    continue;
-                }
-                
-            } catch (error) {
-                console.error(`❌ Attempt ${attempt}/${maxRetries} failed:`, error.message);
-                if (attempt === maxRetries) {
-                    console.error(`❌ All ${maxRetries} attempts failed for robust creditor update`);
-                    return {
-                        success: false,
-                        error: `Failed after ${maxRetries} attempts: ${error.message}`,
-                        attempts_made: attempt
-                    };
-                }
-                // Wait before next attempt
-                await new Promise(resolve => setTimeout(resolve, 2000));
-            }
-        }
-        
-        return {
-            success: false,
-            error: 'Maximum retry attempts exceeded',
-            attempts_made: maxRetries
-        };
-    }
 }
 
 module.exports = CreditorContactService;